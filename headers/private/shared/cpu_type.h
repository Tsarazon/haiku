/*
 * Copyright 2004-2012, Axel Dörfler, axeld@pinc-software.de.
 * Distributed under the terms of the MIT License.
 */

/* Taken from the Pulse application, and extended.
 * It's used by Pulse, AboutHaiku, and sysinfo.
 */

#include <stdlib.h>
#include <stdio.h>

#include <OS.h>


#ifdef __cplusplus
extern "C" {
#endif

const char *get_cpu_vendor_string(enum cpu_types type);
const char *get_cpu_model_string(system_info *info);
void get_cpu_type(char *vendorBuffer, size_t vendorSize,
		char *modelBuffer, size_t modelSize);
int32 get_rounded_cpu_speed(void);

#ifdef __cplusplus
}
#endif


#if __INTEL__
/*!	Tries to parse an Intel CPU ID string to match our usual naming scheme.
	Note, this function is not thread safe, and must only be called once
	at a time.
*/
static const char*
parse_intel(const char* name)
{
	static char buffer[49];

	// ignore initial spaces
	int index = 0;
	for (; name[index] != '\0'; index++) {
		if (name[index] != ' ')
			break;
	}

	// ignore vendor
	for (; name[index] != '\0'; index++) {
		if (name[index] == ' ') {
			index++;
			break;
		}
	}

	// parse model
	int outIndex = 0;
	for (; name[index] != '\0'; index++) {
		if (!strncmp(&name[index], "(R)", 3)) {
			outIndex += strlcpy(&buffer[outIndex], "®",
				sizeof(buffer) - outIndex);
			index += 2;
		} else if (!strncmp(&name[index], "(TM)", 4)) {
			outIndex += strlcpy(&buffer[outIndex], "™",
				sizeof(buffer) - outIndex);
			index += 3;
		} else if (!strncmp(&name[index], " CPU", 4)) {
			// Cut out the CPU string
			index += 3;
		} else if (!strncmp(&name[index], " @", 2)) {
			// Cut off the remainder
			break;
		} else
			buffer[outIndex++] = name[index];
	}

	buffer[outIndex] = '\0';
	return buffer;
}
#endif


const char *
get_cpu_vendor_string(enum cpu_types type)
{
#if __POWERPC__
	/* We're not that nice here. */
	return "IBM/Motorola";
#endif
#if defined(__INTEL__) || defined(__x86_64__)
	/* Determine x86 vendor name */
	switch (type & B_CPU_x86_VENDOR_MASK) {
		case B_CPU_INTEL_x86:
			return "Intel";
		case B_CPU_AMD_x86:
			return "AMD";
		case B_CPU_CYRIX_x86:
			return "Cyrix";
		case B_CPU_IDT_x86:
			/* IDT was bought by VIA */
			if (((type >> 8) & 0xf) >= 6)
				return "VIA";
			return "IDT";
		case B_CPU_RISE_x86:
				return "Rise";
		case B_CPU_TRANSMETA_x86:
			return "Transmeta";

		default:
			return NULL;
	}
#endif
}


<<<<<<< HEAD
#if defined(__INTEL__) || defined(__x86_64__)
/* Parameter 'name' needs to point to an allocated array of 49 characters. */
=======
#ifdef __INTEL__
/*! Parameter 'name' needs to point to an allocated array of 49 characters. */
>>>>>>> 46db18d1
void
get_cpuid_model_string(char *name)
{
	/* References:
	 *
	 * http://grafi.ii.pw.edu.pl/gbm/x86/cpuid.html
	 * http://www.sandpile.org/ia32/cpuid.htm
	 * http://www.amd.com/us-en/assets/content_type/
	 *	white_papers_and_tech_docs/TN13.pdf (Duron erratum)
	 */

	cpuid_info baseInfo;
	cpuid_info cpuInfo;
	int32 maxStandardFunction, maxExtendedFunction = 0;

	memset(name, 0, 49 * sizeof(char));

	if (get_cpuid(&baseInfo, 0, 0) != B_OK) {
		/* This CPU doesn't support cpuid. */
		return;
	}

	maxStandardFunction = baseInfo.eax_0.max_eax;
	if (maxStandardFunction >= 500) {
		maxStandardFunction = 0;
			/* Old Pentium sample chips have the CPU signature here. */
	}

	/* Extended cpuid */

	get_cpuid(&cpuInfo, 0x80000000, 0);
		/* hardcoded to CPU 0 */

	/* Extended cpuid is only supported if max_eax is greater than the */
	/* service id. */
	if (cpuInfo.eax_0.max_eax > 0x80000000)
		maxExtendedFunction = cpuInfo.eax_0.max_eax & 0xff;

	if (maxExtendedFunction >= 4) {
		int32 i;

		for (i = 0; i < 3; i++) {
			cpuid_info nameInfo;
			get_cpuid(&nameInfo, 0x80000002 + i, 0);

			memcpy(name, &nameInfo.regs.eax, 4);
			memcpy(name + 4, &nameInfo.regs.ebx, 4);
			memcpy(name + 8, &nameInfo.regs.ecx, 4);
			memcpy(name + 12, &nameInfo.regs.edx, 4);
			name += 16;
		}
	}
}
#endif	/* __INTEL__ || __x86_64__ */


const char *
get_cpu_model_string(system_info *info)
{
#if defined(__INTEL__) || defined(__x86_64__)
	char cpuidName[49];
		/* for use with get_cpuid_model_string() */
#endif	/* __INTEL__ || __x86_64__ */

	/* Determine CPU type */
	switch (info->cpu_type) {
#if __POWERPC__
		case B_CPU_PPC_603:
			return "603";
		case B_CPU_PPC_603e:
			return "603e";
		case B_CPU_PPC_750:
			return "750";
		case B_CPU_PPC_604:
			return "604";
		case B_CPU_PPC_604e:
			return "604e";
		default:
			return NULL;
#endif	/* __POWERPC__ */
#if defined(__INTEL__) || defined(__x86_64__)
		case B_CPU_x86:
			return "Unknown x86";

		/* Intel */
		case B_CPU_INTEL_PENTIUM:
		case B_CPU_INTEL_PENTIUM75:
			return "Pentium";
		case B_CPU_INTEL_PENTIUM_486_OVERDRIVE:
		case B_CPU_INTEL_PENTIUM75_486_OVERDRIVE:
			return "Pentium OD";
		case B_CPU_INTEL_PENTIUM_MMX:
		case B_CPU_INTEL_PENTIUM_MMX_MODEL_8:
			return "Pentium MMX";
		case B_CPU_INTEL_PENTIUM_PRO:
			return "Pentium Pro";
		case B_CPU_INTEL_PENTIUM_II_MODEL_3:
		case B_CPU_INTEL_PENTIUM_II_MODEL_5:
			return "Pentium II";
		case B_CPU_INTEL_CELERON:
		case B_CPU_INTEL_CELERON_MODEL_22:
			return "Celeron";
		case B_CPU_INTEL_PENTIUM_III:
		case B_CPU_INTEL_PENTIUM_III_MODEL_8:
		case B_CPU_INTEL_PENTIUM_III_MODEL_11:
		case B_CPU_INTEL_PENTIUM_III_XEON:
			return "Pentium III";
		case B_CPU_INTEL_PENTIUM_M:
		case B_CPU_INTEL_PENTIUM_M_MODEL_13:
			get_cpuid_model_string(cpuidName);
			if (strcasestr(cpuidName, "Celeron") != NULL)
				return "Pentium M Celeron";
			return "Pentium M";
		case B_CPU_INTEL_ATOM:
			return "Atom";
		case B_CPU_INTEL_PENTIUM_CORE:
			get_cpuid_model_string(cpuidName);
			if (strcasestr(cpuidName, "Celeron") != NULL)
				return "Core Celeron";
			return "Core";
		case B_CPU_INTEL_PENTIUM_CORE_2:
			get_cpuid_model_string(cpuidName);
			if (strcasestr(cpuidName, "Celeron") != NULL)
				return "Core 2 Celeron";
			if (strcasestr(cpuidName, "Xeon") != NULL)
				return "Core 2 Xeon";
			return "Core 2";
		case B_CPU_INTEL_PENTIUM_CORE_2_45_NM:
			get_cpuid_model_string(cpuidName);
			if (strcasestr(cpuidName, "Celeron") != NULL)
				return "Core 2 Celeron";
			if (strcasestr(cpuidName, "Xeon") != NULL)
				return "Core 2 Xeon";
			if (strcasestr(cpuidName, "Pentium") != NULL)
				return "Pentium";
			if (strcasestr(cpuidName, "Extreme") != NULL)
				return "Core 2 Extreme";
			return	"Core 2";
		case B_CPU_INTEL_PENTIUM_CORE_I5_M430:
			return "Core i5";
		case B_CPU_INTEL_PENTIUM_CORE_I7:
		case B_CPU_INTEL_PENTIUM_CORE_I7_Q720:
			get_cpuid_model_string(cpuidName);
			if (strcasestr(cpuidName, "Xeon") != NULL)
				return "Core i7 Xeon";
			return "Core i7";
		case B_CPU_INTEL_PENTIUM_IV:
		case B_CPU_INTEL_PENTIUM_IV_MODEL_1:
		case B_CPU_INTEL_PENTIUM_IV_MODEL_2:
		case B_CPU_INTEL_PENTIUM_IV_MODEL_3:
		case B_CPU_INTEL_PENTIUM_IV_MODEL_4:
			get_cpuid_model_string(cpuidName);
			if (strcasestr(cpuidName, "Celeron") != NULL)
				return "Pentium 4 Celeron";
			if (strcasestr(cpuidName, "Xeon") != NULL)
				return "Pentium 4 Xeon";
			return "Pentium 4";

		/* AMD */
		case B_CPU_AMD_K5_MODEL_0:
		case B_CPU_AMD_K5_MODEL_1:
		case B_CPU_AMD_K5_MODEL_2:
		case B_CPU_AMD_K5_MODEL_3:
			return "K5";
		case B_CPU_AMD_K6_MODEL_6:
		case B_CPU_AMD_K6_MODEL_7:
			return "K6";
		case B_CPU_AMD_K6_2:
			return "K6-2";
		case B_CPU_AMD_K6_III:
		case B_CPU_AMD_K6_III_MODEL_13:
			return "K6-III";
		case B_CPU_AMD_GEODE_LX:
			return "Geode LX";
		case B_CPU_AMD_ATHLON_MODEL_1:
		case B_CPU_AMD_ATHLON_MODEL_2:
		case B_CPU_AMD_ATHLON_THUNDERBIRD:
			return "Athlon";
		case B_CPU_AMD_ATHLON_XP_MODEL_6:
		case B_CPU_AMD_ATHLON_XP_MODEL_7:
		case B_CPU_AMD_ATHLON_XP_MODEL_8:
		case B_CPU_AMD_ATHLON_XP_MODEL_10:
			return "Athlon XP";
		case B_CPU_AMD_DURON:
			return "Duron";
		case B_CPU_AMD_ATHLON_64_MODEL_3:
		case B_CPU_AMD_ATHLON_64_MODEL_4:
		case B_CPU_AMD_ATHLON_64_MODEL_7:
		case B_CPU_AMD_ATHLON_64_MODEL_8:
		case B_CPU_AMD_ATHLON_64_MODEL_11:
		case B_CPU_AMD_ATHLON_64_MODEL_12:
		case B_CPU_AMD_ATHLON_64_MODEL_14:
		case B_CPU_AMD_ATHLON_64_MODEL_15:
		case B_CPU_AMD_ATHLON_64_MODEL_20:
		case B_CPU_AMD_ATHLON_64_MODEL_23:
		case B_CPU_AMD_ATHLON_64_MODEL_24:
		case B_CPU_AMD_ATHLON_64_MODEL_27:
		case B_CPU_AMD_ATHLON_64_MODEL_28:
		case B_CPU_AMD_ATHLON_64_MODEL_31:
		case B_CPU_AMD_ATHLON_64_MODEL_35:
		case B_CPU_AMD_ATHLON_64_MODEL_43:
		case B_CPU_AMD_ATHLON_64_MODEL_44:
		case B_CPU_AMD_ATHLON_64_MODEL_47:
		case B_CPU_AMD_ATHLON_64_MODEL_63:
		case B_CPU_AMD_ATHLON_64_MODEL_79:
		case B_CPU_AMD_ATHLON_64_MODEL_95:
		case B_CPU_AMD_ATHLON_64_MODEL_127:
			return "Athlon 64";
		case B_CPU_AMD_OPTERON_MODEL_5:
		case B_CPU_AMD_OPTERON_MODEL_21:
		case B_CPU_AMD_OPTERON_MODEL_33:
		case B_CPU_AMD_OPTERON_MODEL_37:
		case B_CPU_AMD_OPTERON_MODEL_39:
			return "Opteron";
		case B_CPU_AMD_TURION_64_MODEL_36:
		case B_CPU_AMD_TURION_64_MODEL_76:
		case B_CPU_AMD_TURION_64_MODEL_104:
			return "Turion 64";
		case B_CPU_AMD_PHENOM_MODEL_2:
			return "Phenom";
		case B_CPU_AMD_PHENOM_II_MODEL_4:
		case B_CPU_AMD_PHENOM_II_MODEL_5:
		case B_CPU_AMD_PHENOM_II_MODEL_6:
		case B_CPU_AMD_PHENOM_II_MODEL_10:
			get_cpuid_model_string(cpuidName);
			if (strcasestr(cpuidName, "Athlon") != NULL)
				return "Athlon II";
			return "Phenom II";
		case B_CPU_AMD_A_SERIES:
			return "A-Series";
		case B_CPU_AMD_C_SERIES:
			return "C-Series";
		case B_CPU_AMD_E_SERIES:
			return "E-Series";
		case B_CPU_AMD_FX_SERIES:
			return "FX-Series";

		/* Transmeta */
		case B_CPU_TRANSMETA_CRUSOE:
			return "Crusoe";
		case B_CPU_TRANSMETA_EFFICEON:
		case B_CPU_TRANSMETA_EFFICEON_2:
			return "Efficeon";

		/* IDT/VIA */
		case B_CPU_IDT_WINCHIP_C6:
			return "WinChip C6";
		case B_CPU_IDT_WINCHIP_2:
			return "WinChip 2";
		case B_CPU_VIA_C3_SAMUEL:
			return "C3 Samuel";
		case B_CPU_VIA_C3_SAMUEL_2:
			/* stepping identified the model */
			if ((info->cpu_revision & 0xf) < 8)
				return "C3 Eden/Samuel 2";
			return "C3 Ezra";
		case B_CPU_VIA_C3_EZRA_T:
			return "C3 Ezra-T";
		case B_CPU_VIA_C3_NEHEMIAH:
			/* stepping identified the model */
			if ((info->cpu_revision & 0xf) < 8)
				return "C3 Nehemiah";
			return "C3 Eden-N";
		case B_CPU_VIA_C7_ESTHER:
		case B_CPU_VIA_C7_ESTHER_2:
			return "C7";
		case B_CPU_VIA_NANO_ISAIAH:
			return "Nano";

		/* Cyrix/VIA */
		case B_CPU_CYRIX_GXm:
			return "GXm";
		case B_CPU_CYRIX_6x86MX:
			return "6x86MX";

		/* Rise */
		case B_CPU_RISE_mP6:
			return "mP6";

		/* National Semiconductor */
		case B_CPU_NATIONAL_GEODE_GX1:
			return "Geode GX1";
<<<<<<< HEAD
#endif	/* __INTEL__ || __x86_64__ */
=======
>>>>>>> 46db18d1

		default:
			if ((info->cpu_type & B_CPU_x86_VENDOR_MASK) == B_CPU_INTEL_x86) {
				// Fallback to manual parsing of the model string
				get_cpuid_model_string(cpuidName);
				return parse_intel(cpuidName);
			}
			return NULL;
#endif	/* __INTEL__ */
	}
}


void
get_cpu_type(char *vendorBuffer, size_t vendorSize, char *modelBuffer,
	size_t modelSize)
{
	const char *vendor, *model;
	system_info info;

	get_system_info(&info);

	vendor = get_cpu_vendor_string(info.cpu_type);
	if (vendor == NULL)
		vendor = "Unknown";

	model = get_cpu_model_string(&info);
	if (model == NULL)
		model = "Unknown";

#ifdef R5_COMPATIBLE
	strncpy(vendorBuffer, vendor, vendorSize - 1);
	vendorBuffer[vendorSize - 1] = '\0';
	strncpy(modelBuffer, model, modelSize - 1);
	modelBuffer[modelSize - 1] = '\0';
#else
	strlcpy(vendorBuffer, vendor, vendorSize);
	strlcpy(modelBuffer, model, modelSize);
#endif
}


int32
get_rounded_cpu_speed(void)
{
	system_info info;

	int target, frac, delta;
	int freqs[] = { 100, 50, 25, 75, 33, 67, 20, 40, 60, 80, 10, 30, 70, 90 };
	uint x;

	get_system_info(&info);
	target = info.cpu_clock_speed / 1000000;
	frac = target % 100;
	delta = -frac;

	for (x = 0; x < sizeof(freqs) / sizeof(freqs[0]); x++) {
		int ndelta = freqs[x] - frac;
		if (abs(ndelta) < abs(delta))
			delta = ndelta;
	}
	return target + delta;
}
<|MERGE_RESOLUTION|>--- conflicted
+++ resolved
@@ -28,7 +28,7 @@
 #endif
 
 
-#if __INTEL__
+#if defined(__INTEL__) || defined(__x86_64__)
 /*!	Tries to parse an Intel CPU ID string to match our usual naming scheme.
 	Note, this function is not thread safe, and must only be called once
 	at a time.
@@ -113,13 +113,8 @@
 }
 
 
-<<<<<<< HEAD
 #if defined(__INTEL__) || defined(__x86_64__)
-/* Parameter 'name' needs to point to an allocated array of 49 characters. */
-=======
-#ifdef __INTEL__
 /*! Parameter 'name' needs to point to an allocated array of 49 characters. */
->>>>>>> 46db18d1
 void
 get_cpuid_model_string(char *name)
 {
@@ -402,10 +397,6 @@
 		/* National Semiconductor */
 		case B_CPU_NATIONAL_GEODE_GX1:
 			return "Geode GX1";
-<<<<<<< HEAD
-#endif	/* __INTEL__ || __x86_64__ */
-=======
->>>>>>> 46db18d1
 
 		default:
 			if ((info->cpu_type & B_CPU_x86_VENDOR_MASK) == B_CPU_INTEL_x86) {
@@ -414,7 +405,7 @@
 				return parse_intel(cpuidName);
 			}
 			return NULL;
-#endif	/* __INTEL__ */
+#endif	/* __INTEL__ || __x86_64__ */
 	}
 }
 
