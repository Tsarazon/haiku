--- conflicted
+++ resolved
@@ -187,11 +187,7 @@
 		fName = strdup(name);
 
 	BMessage msg(IS_UPDATE_NAME);
-<<<<<<< HEAD
-	msg.AddPointer("cookie", fMethod);
-=======
-	msg.AddInt32("cookie", fCookie);
->>>>>>> 46db18d1
+	msg.AddInt32("cookie", fCookie);
 	msg.AddString("name", name);
 	if (((InputServer*)be_app)->MethodReplicant())
 		return ((InputServer*)be_app)->MethodReplicant()->SendMessage(&msg);
@@ -211,11 +207,7 @@
 		memset(fIcon, 0x1d, 16*16*1);
 
 	BMessage msg(IS_UPDATE_ICON);
-<<<<<<< HEAD
-	msg.AddPointer("cookie", fMethod);
-=======
-	msg.AddInt32("cookie", fCookie);
->>>>>>> 46db18d1
+	msg.AddInt32("cookie", fCookie);
 	msg.AddData("icon", B_RAW_TYPE, icon, 16*16*1);
 	if (((InputServer*)be_app)->MethodReplicant())
 		return ((InputServer*)be_app)->MethodReplicant()->SendMessage(&msg);
@@ -232,11 +224,7 @@
 	fMessenger = messenger;
 
 	BMessage msg(IS_UPDATE_MENU);
-<<<<<<< HEAD
-	msg.AddPointer("cookie", fMethod);
-=======
-	msg.AddInt32("cookie", fCookie);
->>>>>>> 46db18d1
+	msg.AddInt32("cookie", fCookie);
 	BMessage menuMsg;
 	if (menu)
 		menu->Archive(&menuMsg);
@@ -257,11 +245,7 @@
 		PRINT(("%s cookie %" B_PRId32 "\n", __PRETTY_FUNCTION__, fCookie));
 		if (activate && ((InputServer*)be_app)->MethodReplicant()) {
 			BMessage msg(IS_UPDATE_METHOD);
-<<<<<<< HEAD
-        		msg.AddPointer("cookie", fMethod);
-=======
         		msg.AddInt32("cookie", fCookie);
->>>>>>> 46db18d1
                 	((InputServer*)be_app)->MethodReplicant()->SendMessage(&msg);
 		}
 		return fMethod->MethodActivated(activate);
@@ -275,11 +259,7 @@
 {
 	PRINT(("%s cookie %" B_PRId32 "\n", __PRETTY_FUNCTION__, fCookie));
 	BMessage msg(IS_ADD_METHOD);
-<<<<<<< HEAD
-	msg.AddPointer("cookie", fMethod);
-=======
-	msg.AddInt32("cookie", fCookie);
->>>>>>> 46db18d1
+	msg.AddInt32("cookie", fCookie);
 	msg.AddString("name", fName);
 	msg.AddData("icon", B_RAW_TYPE, fIcon, 16*16*1);
 	if (((InputServer*)be_app)->MethodReplicant())
