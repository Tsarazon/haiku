/*
 * Copyright 2004-2008, Axel Dörfler, axeld@pinc-software.de. All rights reserved.
 * Distributed under the terms of the MIT License.
 */


#include <arch/system_info.h>

#include <string.h>

#include <KernelExport.h>
#include <OS.h>

#include <boot/kernel_args.h>
#include <cpu.h>
#include <kernel.h>
#include <smp.h>


enum cpu_vendor sCPUVendor;
uint32 sCPUModel;
int64 sCPUClockSpeed;


static bool
get_cpuid_for(cpuid_info *info, uint32 currentCPU, uint32 eaxRegister,
	uint32 forCPU)
{
	if (currentCPU != forCPU)
		return false;

	get_current_cpuid(info, eaxRegister, 0);
	return true;
}


status_t
get_cpuid(cpuid_info *info, uint32 eaxRegister, uint32 forCPU)
{
	uint32 numCPUs = (uint32)smp_get_num_cpus();
	cpu_status state;

	if (forCPU >= numCPUs)
		return B_BAD_VALUE;

	// prevent us from being rescheduled
	state = disable_interrupts();

	// ToDo: as long as we only run on pentium-class systems, we can assume
	//	that the CPU supports cpuid.

	if (!get_cpuid_for(info, smp_get_current_cpu(), eaxRegister, forCPU)) {
		smp_send_broadcast_ici(SMP_MSG_CALL_FUNCTION, (addr_t)info,
			eaxRegister, forCPU, (void *)get_cpuid_for, SMP_MSG_FLAG_SYNC);
	}

	restore_interrupts(state);
	return B_OK;
}


status_t
arch_system_info_init(struct kernel_args *args)
{
	// So far we don't have to care about heterogeneous x86 platforms.
	cpu_ent* cpu = get_cpu_struct();

	switch (cpu->arch.vendor) {
		case VENDOR_AMD:
			sCPUVendor = B_CPU_VENDOR_AMD;
			break;
		case VENDOR_CENTAUR:
			sCPUVendor = B_CPU_VENDOR_VIA;
			break;
		case VENDOR_CYRIX:
			sCPUVendor = B_CPU_VENDOR_CYRIX;
			break;
		case VENDOR_INTEL:
			sCPUVendor = B_CPU_VENDOR_INTEL;
			break;
		case VENDOR_NSC:
			sCPUVendor = B_CPU_VENDOR_NATIONAL_SEMICONDUCTOR;
			break;
		case VENDOR_RISE:
			sCPUVendor = B_CPU_VENDOR_RISE;
			break;
		case VENDOR_TRANSMETA:
			sCPUVendor = B_CPU_VENDOR_TRANSMETA;
			break;
		default:
<<<<<<< HEAD
			base = B_CPU_x86;
	}

	// Any changes to this logic should be replicated to sysinfo.cpp
	if (base != B_CPU_x86) {
		if (base == B_CPU_INTEL_x86
			|| (base == B_CPU_AMD_x86 && cpu->arch.family == 0xF)) {
			model = (cpu->arch.extended_family << 20)
				+ (cpu->arch.extended_model << 16)
				+ (cpu->arch.family << 4) + cpu->arch.model;
		} else {
			model = (cpu->arch.family << 4)
				+ cpu->arch.model;
			// Isn't much useful extended family and model information
			// yet on other processors.
		}
=======
			sCPUVendor = B_CPU_VENDOR_UNKNOWN;
			break;
>>>>>>> 0269dd28
	}

	sCPUModel = (cpu->arch.extended_family << 20)
		| (cpu->arch.extended_model << 16) | (cpu->arch.type << 12)
		| (cpu->arch.family << 8) | (cpu->arch.model << 4) | cpu->arch.stepping;

	sCPUClockSpeed = args->arch_args.cpu_clock_speed;
	return B_OK;
}


void
arch_fill_topology_node(cpu_topology_node_info* node, int32 cpu)
{
	switch (node->type) {
		case B_TOPOLOGY_ROOT:
#if __INTEL__
			node->data.root.platform = B_CPU_x86;
#elif __x86_64__
			node->data.root.platform = B_CPU_x86_64;
#else
			node->data.root.platform = B_CPU_UNKNOWN;
#endif
			break;

		case B_TOPOLOGY_PACKAGE:
			node->data.package.vendor = sCPUVendor;
			node->data.package.cache_line_size = CACHE_LINE_SIZE;
			break;

		case B_TOPOLOGY_CORE:
			node->data.core.model = sCPUModel;
			node->data.core.default_frequency = sCPUClockSpeed;
			break;

		default:
			break;
	}
}


//	#pragma mark -


status_t
_user_get_cpuid(cpuid_info *userInfo, uint32 eaxRegister, uint32 cpuNum)
{
	cpuid_info info;
	status_t status;

	if (!IS_USER_ADDRESS(userInfo))
		return B_BAD_ADDRESS;

	status = get_cpuid(&info, eaxRegister, cpuNum);

	if (status == B_OK
		&& user_memcpy(userInfo, &info, sizeof(cpuid_info)) < B_OK)
		return B_BAD_ADDRESS;

	return status;
}
<|MERGE_RESOLUTION|>--- conflicted
+++ resolved
@@ -88,27 +88,8 @@
 			sCPUVendor = B_CPU_VENDOR_TRANSMETA;
 			break;
 		default:
-<<<<<<< HEAD
-			base = B_CPU_x86;
-	}
-
-	// Any changes to this logic should be replicated to sysinfo.cpp
-	if (base != B_CPU_x86) {
-		if (base == B_CPU_INTEL_x86
-			|| (base == B_CPU_AMD_x86 && cpu->arch.family == 0xF)) {
-			model = (cpu->arch.extended_family << 20)
-				+ (cpu->arch.extended_model << 16)
-				+ (cpu->arch.family << 4) + cpu->arch.model;
-		} else {
-			model = (cpu->arch.family << 4)
-				+ cpu->arch.model;
-			// Isn't much useful extended family and model information
-			// yet on other processors.
-		}
-=======
 			sCPUVendor = B_CPU_VENDOR_UNKNOWN;
 			break;
->>>>>>> 0269dd28
 	}
 
 	sCPUModel = (cpu->arch.extended_family << 20)
