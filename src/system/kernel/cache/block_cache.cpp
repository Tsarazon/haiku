--- conflicted
+++ resolved
@@ -3044,16 +3044,10 @@
 			if (block->previous_transaction == NULL)
 				block->is_dirty = false;
 		} else if (block->parent_data != block->current_data) {
-<<<<<<< HEAD
-			// the block has been changed and must be restored
+			// The block has been changed and must be restored - the block
+			// is still dirty and part of the transaction
 			TRACE(("cache_abort_sub_transaction(id = %" B_PRId32 "): restored contents "
 				"of block %" B_PRIdOFF "\n", transaction->id, block->block_number));
-=======
-			// The block has been changed and must be restored - the block
-			// is still dirty and part of the transaction
-			TRACE(("cache_abort_sub_transaction(id = %ld): restored contents "
-				"of block %Ld\n", transaction->id, block->block_number));
->>>>>>> fe0407cd
 			memcpy(block->current_data, block->parent_data, cache->block_size);
 			cache->Free(block->parent_data);
 			// The block stays dirty
