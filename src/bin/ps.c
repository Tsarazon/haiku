--- conflicted
+++ resolved
@@ -28,13 +28,8 @@
 		printf("%-50s %5s %8s %4s %4s\n", "Team", "Id", "#Threads", "Gid", \
 			"Uid");
 		
-<<<<<<< HEAD
 	printf("%-50s %5" B_PRId32 " %8" B_PRId32 " %4d %4d\n", teamInfo->args,
-		teamInfo->team, teamInfo->thread_count, teamInfo->uid, teamInfo->gid);
-=======
-	printf("%-50s %5ld %8ld %4d %4d\n", teamInfo->args, teamInfo->team,
-		teamInfo->thread_count, teamInfo->gid, teamInfo->uid);
->>>>>>> 46db18d1
+		teamInfo->team, teamInfo->thread_count, teamInfo->gid, teamInfo->uid);
 }
 
 
