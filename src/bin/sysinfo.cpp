/*
 * Copyright 2004-2012, Axel Dörfler, axeld@pinc-software.de.
 * Copyright 2002, Carlos Hasan.
 *
 * Distributed under the terms of the MIT license.
 */


#include <OS.h>

#include <stdio.h>
#include <stdlib.h>
#include <string.h>

#include <cpu_type.h>


<<<<<<< HEAD
// ToDo: -disable_cpu_sn option is not yet implemented
// ToDo: most of this file should go into an architecture dependent source file
#if defined(__INTEL__) || defined(__x86_64__)
=======
// TODO: -disable_cpu_sn option is not yet implemented
// TODO: most of this file should go into an architecture dependent source file
#ifdef __INTEL__
>>>>>>> 46db18d1

struct cache_description {
	uint8		code;
	const char	*description;
} static sIntelCacheDescriptions[] = {
	{0x01, "Instruction TLB: 4k-byte pages, 4-way set associative, 32 entries"},
	{0x02, "Instruction TLB: 4M-byte pages, fully associative, 2 entries"},
	{0x03, "Data TLB: 4k-byte pages, 4-way set associative, 64 entries"},
	{0x04, "Data TLB: 4M-byte pages, 4-way set associative, 8 entries"},
	{0x05, "Data TLB: 4M-byte pages, 4-way set associative, 32 entries"},
	{0x06, "L1 inst cache: 8 KB, 4-way set associative, 32 bytes/line"},
	{0x08, "L1 inst cache: 16 KB, 4-way set associative, 32 bytes/line"},
	{0x0A, "L1 data cache: 8 KB, 2-way set associative, 32 bytes/line"},
	{0x0C, "L1 data cache: 16 KB, 4-way set associative, 32 bytes/line"},
	{0x0D, "L1 data cache: 16 KB, 4-way set associative, 64-bytes/line, ECC"},
	{0x0E, "L1 data cache, 24 KB, 6-way set associative, 64-bytes/line"},
	{0x10, /* IA-64 */ "L1 data cache: 16 KB, 4-way set associative, 32 bytes/line"},
	{0x15, /* IA-64 */ "L1 inst cache: 16 KB, 4-way set associative, 32 bytes/line"},
	{0x1A, /* IA-64 */ "L2 cache: 96 KB, 6-way set associative, 64 bytes/line"},
	{0x21, "L2 cache: 256 KB (MLC), 8-way set associative, 64-bytes/line"},
	{0x22, "L3 cache: 512 KB, 4-way set associative (!), 64 bytes/line, dual-sectored"},
	{0x23, "L3 cache: 1 MB, 8-way set associative, 64 bytes/line, dual-sectored"},
	{0x25, "L3 cache: 2 MB, 8-way set associative, 64 bytes/line, dual-sectored"},
	{0x29, "L3 cache: 4 MB, 8-way set associative, 64 bytes/line, dual-sectored"},
	{0x2c, "L1 data cache: 32 KB, 8-way set associative, 64 bytes/line"},
	{0x30, "L1 inst cache: 32 KB, 8-way set associative, 64 bytes/line"},
	{0x39, "L2 cache: 128 KB, 4-way set associative, 64 bytes/line, sectored"},
	{0x3A, "L2 cache: 192 KB, 4-way set associative, 64 bytes/line, sectored"},
	{0x3B, "L2 cache: 128 KB, 2-way set associative, 64 bytes/line, sectored"},
	{0x3C, "L2 cache: 256 KB, 4-way set associative, 64 bytes/line, sectored"},
	{0x3D, "L2 cache: 384 KB, 6-way set associative, 64 bytes/line, sectored"},
	{0x3E, "L2 cache: 512 KB, 4-way set associative, 64 bytes/line, sectored"},
	{0x40, NULL /*"No integrated L2 cache (P6 core) or L3 cache (P4 core)"*/},
		// this one is separately handled
	{0x41, "L2 cache: 128 KB, 4-way set associative, 32 bytes/line"},
	{0x42, "L2 cache: 256 KB, 4-way set associative, 32 bytes/line"},
	{0x43, "L2 cache: 512 KB, 4-way set associative, 32 bytes/line"},
	{0x44, "L2 cache: 1024 KB, 4-way set associative, 32 bytes/line"},
	{0x45, "L2 cache: 2048 KB, 4-way set associative, 32 bytes/line"},
	{0x46, "L3 cache: 4096 KB, 4-way set associative, 64 bytes/line"},
	{0x47, "L3 cache: 8192 KB, 8-way set associative, 64 bytes/line"},
	{0x48, "L2 cache: 3072 KB, 12-way set associative, 64 bytes/line, unified on-die"},
	// 0x49 requires special handling, either 4M L3 (Xeon MP, 0F06; otherwise 4M L2
	{0x4A, "L3 cache: 6144 KB, 12-way set associative, 64 bytes/line"},
	{0x4B, "L3 cache: 8192 KB, 16-way set associative, 64 bytes/line"},
	{0x4C, "L3 cache: 12288 KB, 12-way set associative, 64 bytes/line"},
	{0x4D, "L3 cache: 16384 KB, 16-way set associative, 64 bytes/line"},
	{0x4E, "L2 cache: 6144 KB, 24-way set associative, 64 bytes/line"},
	{0x4F, "Inst TLB, 4K-bytes pages, 32 entries"},
	{0x50, "Inst TLB: 4K/4M/2M-bytes pages, fully associative, 64 entries"},
	{0x51, "Inst TLB: 4K/4M/2M-bytes pages, fully associative, 128 entries"},
	{0x52, "Inst TLB: 4K/4M/2M-bytes pages, fully associative, 256 entries"},
	{0x55, "Inst TLB: 2M/4M-bytes pages, fully associative, 7 entries"},
	{0x56, "L1 Data TLB: 4M-bytes pages, 4-way set associative, 16 entries"},
	{0x57, "L1 Data TLB: 4K-bytes pages, 4-way set associative, 16 entries"},
	{0x59, "L0 Data TLB, 4K-bytes pages, fully associative, 16 entries"},
	{0x5A, "Data TLB: 2M/4M-bytes pages, 4-way set associative, 32 entries"},
	{0x5B, "Data TLB: 4K/4M-bytes pages, fully associative, 64 entries"},
	{0x5C, "Data TLB: 4K/4M-bytes pages, fully associative, 128 entries"},
	{0x5D, "Data TLB: 4K/4M-bytes pages, fully associative, 256 entries"},
	{0x66, "L1 data cache: 8 KB, 4-way set associative, 64 bytes/line, sectored"},
	{0x67, "L1 data cache: 16 KB, 4-way set associative, 64 bytes/line, sectored"},
	{0x68, "L1 data cache: 32 KB, 4-way set associative, 64 bytes/line, sectored"},
	{0x70, "Inst trace cache: 12K µOPs, 8-way set associative"},
	{0x71, "Inst trace cache: 16K µOPs, 8-way set associative"},
	{0x72, "Inst trace cache: 32K µOPs, 8-way set associative"},
	{0x77, /* IA-64 */ "L1 inst cache: 16 KB, 4-way set associative, 64 bytes/line, sectored"},
	{0x79, "L2 cache: 128 KB, 8-way set associative, 64 bytes/line, dual-sectored"},
	{0x7A, "L2 cache: 256 KB, 8-way set associative, 64 bytes/line, dual-sectored"},
	{0x7B, "L2 cache: 512 KB, 8-way set associative, 64 bytes/line, dual-sectored"},
	{0x7C, "L2 cache: 1024 KB, 8-way set associative, 64 bytes/line, dual-sectored"},
	{0x7D, "L2 cache: 2048 KB, 8-way set associative, 64 bytes/line"},
	{0x7E, /* IA-64 */ "L2 cache: 256 KB, 8-way set associative, 128 bytes/line, sectored"},
	{0x7F, "L2 cache: 512 KB, 2-way set associative, 64 bytes/line"},
	{0x81, "L2 cache: 128 KB, 8-way set associative, 32 bytes/line"},
	{0x82, "L2 cache: 256 KB, 8-way set associative, 32 bytes/line"},
	{0x83, "L2 cache: 512 KB, 8-way set associative, 32 bytes/line"},
	{0x84, "L2 cache: 1024 KB, 8-way set associative, 32 bytes/line"},
	{0x85, "L2 cache: 2048 KB, 8-way set associative, 32 bytes/line"},
	{0x86, "L2 cache: 512 KB, 4-way set associative, 64 bytes/line"},
	{0x87, "L2 cache: 1024 KB, 8-way set associative, 64 bytes/line"},
	{0x88, /* IA-64 */ "L3 cache: 2 MB, 4-way set associative, 64 bytes/line"},
	{0x89, /* IA-64 */ "L3 cache: 4 MB, 4-way set associative, 64 bytes/line"},
	{0x8A, /* IA-64 */ "L3 cache: 8 MB, 4-way set associative, 64 bytes/line"},
	{0x8D, /* IA-64 */ "L3 cache: 3 MB, 12-way set associative, 128 bytes/line"},
	{0x90, /* IA-64 */ "Inst TLB: 4K-256Mbytes pages, fully associative, 64 entries"},
	{0x96, /* IA-64 */ "L1 data TLB: 4K-256M bytes pages, fully associative, 32 entries"},
	{0x9B, /* IA-64 */ "L2 data TLB: 4K-256M bytes pages, fully associative, 96 entries"},
//	{0x70, "Cyrix specific: Code and data TLB: 4k-bytes pages, 4-way set associative, 32 entries"},
//	{0x74, "Cyrix specific: ???"},
//	{0x77, "Cyrix specific: ???"},
	{0x80, /* Cyrix specific */ "L1 cache: 16 KB, 4-way set associative, 16 bytes/line"},
//	{0x82, "Cyrix specific: ???"},
//	{0x84, "Cyrix specific: ???"},
	{0xB0, "Inst TLB: 4K-bytes pages, 4-way set associative, 128 entries"},
	{0xB1, "Inst TLB: 2M-bytes pages, 4-way set associative, 8 entries OR 4M, 4-way, 4 entries"},
		// Intel doesn't give any details how to determine which of the two options is the case
		// as per Intel Application Note 485, November 2008.
	{0xB2, "Inst TLB: 4K-bytes pages, 4-way set associative, 64 entries"},
	{0xB3, "Data TLB: 4K-bytes pages, 4-way set associative, 128 entries"},
	{0xB4, "Data TLB: 4K-bytes pages, 4-way set associative, 256 entries"},
	{0xBA, "Data TLB, 4K-bytes pages, 4-way set associative, 64 entries"},
	{0xC0, "Data TLB, 4K-4M bytes pages, 4-way set associative, 8 entries"},
	{0xCA, "Shared 2nd-level TLB: 4K, 4-way set associative, 512 entries"},
	{0xD0, "L3 cache: 512 KB, 4-way set associative, 64-bytes/line"},
	{0xD1, "L3 cache: 1024 KB, 4-way set associative, 64-bytes/line"},
	{0xD2, "L3 cache: 2048 KB, 4-way set associative, 64-bytes/line"},
	{0xD6, "L3 cache: 1024 KB, 8-way set associative, 64-bytes/line"},
	{0xD7, "L3 cache: 2048 KB, 8-way set associative, 64-bytes/line"},
	{0xD8, "L3 cache: 4096 KB, 8-way set associative, 64-bytes/line"},
	{0xDC, "L3 cache: 2048 KB, 12-way set associative, 64-bytes/line"},
	{0xDD, "L3 cache: 4096 KB, 12-way set associative, 64-bytes/line"},
	{0xDE, "L3 cache: 8192 KB, 12-way set associative, 64-bytes/line"},
	{0xE2, "L3 cache: 2048 KB, 16-way set associative, 64-bytes/line"},
	{0xE3, "L3 cache: 4096 KB, 16-way set associative, 64-bytes/line"},
	{0xE4, "L3 cache: 8192 KB, 16-way set associative, 64-bytes/line"},
	{0xF0, "64-byte Prefetching"},
	{0xF1, "128-byte Prefetching"},
	{0, NULL}
};


static void
print_intel_cache_descriptors(enum cpu_types type, cpuid_info *info)
{
	uint8 cacheDescriptors[15];	// Max

	int maxDesc = 0;
	int i = 0;

	// put valid values into array
	if ((info->regs.eax & 0x80000000) == 0) {
		// eax is valid, include values
		cacheDescriptors[maxDesc++] = info->eax_2.cache_descriptors[i++];
		cacheDescriptors[maxDesc++] = info->eax_2.cache_descriptors[i++];
		cacheDescriptors[maxDesc++] = info->eax_2.cache_descriptors[i++];
	} else {
		i += 3;
	}
	if ((info->regs.ebx & 0x80000000) == 0) {
		// ebx is valid, include values
		cacheDescriptors[maxDesc++] = info->eax_2.cache_descriptors[i++];
		cacheDescriptors[maxDesc++] = info->eax_2.cache_descriptors[i++];
		cacheDescriptors[maxDesc++] = info->eax_2.cache_descriptors[i++];
		cacheDescriptors[maxDesc++] = info->eax_2.cache_descriptors[i++];
	} else {
		i += 4;
	}
	if ((info->regs.edx & 0x80000000) == 0) {
		// edx is valid, include values
		cacheDescriptors[maxDesc++] = info->eax_2.cache_descriptors[i++];
		cacheDescriptors[maxDesc++] = info->eax_2.cache_descriptors[i++];
		cacheDescriptors[maxDesc++] = info->eax_2.cache_descriptors[i++];
		cacheDescriptors[maxDesc++] = info->eax_2.cache_descriptors[i++];
	} else {
		i += 4;
	}
	if ((info->regs.ecx & 0x80000000) == 0) {
		// ecx is valid, include values
		cacheDescriptors[maxDesc++] = info->eax_2.cache_descriptors[i++];
		cacheDescriptors[maxDesc++] = info->eax_2.cache_descriptors[i++];
		cacheDescriptors[maxDesc++] = info->eax_2.cache_descriptors[i++];
		cacheDescriptors[maxDesc++] = info->eax_2.cache_descriptors[i++];
	}

	putchar('\n');

	for (int i = 0; i < maxDesc; i++) {
		// ignore NULL descriptors
		if (cacheDescriptors[i] == 0)
			continue;

		int j;
		for (j = 0; sIntelCacheDescriptions[j].code; j++) {
			if (cacheDescriptors[i] == sIntelCacheDescriptions[j].code) {
				if (cacheDescriptors[i] == 0x40) {
					printf("\tNo integrated L%u cache\n",
						type >= B_CPU_INTEL_PENTIUM_IV
						&& (type & B_CPU_x86_VENDOR_MASK) == B_CPU_INTEL_x86
							? 3 : 2);
				} else
					printf("\t%s\n", sIntelCacheDescriptions[j].description);
				break;
			}
		}

		// Reached the end without finding a descriptor
		if (sIntelCacheDescriptions[j].code == 0)
			printf("\tUnknown cache descriptor 0x%02x\n", cacheDescriptors[i]);
	}
}

#endif	// __INTEL__ || __x86_64__


static void
print_TLB(uint32 reg, const char *pages)
{
	int entries[2];
	int ways[2];
	const char *name[2] = { "Inst TLB", "Data TLB" };

	entries[0] = (reg & 0xff);
	ways[0] = ((reg >> 8) & 0xff);
	entries[1] = ((reg >> 16) & 0xff);
	ways[1] = ((reg >> 24) & 0xff);

	for (int num = 0; num < 2; num++) {
		printf("\t%s: %s%s%u entries, ", name[num],
			pages ? pages : "", pages ? " pages, " : "", entries[num]);

		if (ways[num] == 0xff)
			printf("fully associative\n");
		else
			printf("%u-way set associative\n", ways[num]);
	}
}


static void
print_level2_cache(uint32 reg, const char *name)
{
	uint32 size = (reg >> 16) & 0xffff;
	uint32 ways = (reg >> 12) & 0xf;
	uint32 linesPerTag = (reg >> 8) & 0xf;
		// intel does not define this
	uint32 lineSize = reg & 0xff;

	printf("\t%s: %" B_PRIu32 " KB, ", name, size);
	if (ways == 0xf)
		printf("fully associative, ");
	else if (ways == 0x1)
		printf("direct-mapped, ");
	else
		printf("%lu-way set associative, ", 1UL << (ways / 2));
	printf("%" B_PRIu32 " lines/tag, %" B_PRIu32 " bytes/line\n", linesPerTag,
		lineSize);
}


static void
print_level1_cache(uint32 reg, const char *name)
{
	uint32 size = (reg >> 24) & 0xff;
	uint32 ways = (reg >> 16) & 0xff;
	uint32 linesPerTag = (reg >> 8) & 0xff;
	uint32 lineSize = reg & 0xff;

	printf("\t%s: %" B_PRIu32 " KB, ", name, size);
	if (ways == 0xff)
		printf("fully associative, ");
	else
		printf("%" B_PRIu32 "-way set associative, ", ways);
	printf("%" B_PRIu32 " lines/tag, %" B_PRIu32 " bytes/line\n", linesPerTag,
		lineSize);
}


#if defined(__INTEL__) || defined(__x86_64__)

static void
print_cache_desc(int32 cpu)
{
	cpuid_info info;
	get_cpuid(&info, 0x80000005, cpu);

	putchar('\n');

	if (info.regs.eax)
		print_TLB(info.regs.eax, info.regs.ebx ? "2M/4M-byte" : NULL);
	if (info.regs.ebx)
		print_TLB(info.regs.ebx, info.regs.eax ? "4K-byte" : NULL);

	print_level1_cache(info.regs.ecx, "L1 inst cache");
	print_level1_cache(info.regs.edx, "L1 data cache");

	get_cpuid(&info, 0x80000006, cpu);
	print_level2_cache(info.regs.ecx, "L2 cache");
}


static void
print_intel_cache_desc(int32 cpu)
{
	cpuid_info info;

	// A second parameters needs to be passed to CPUID which determines the
	// cache level to query
	get_cpuid(&info, 0x00000004, cpu);

	putchar('\n');

	uint32 type = info.regs.eax & 0xf;
	uint32 level = (info.regs.eax & 0x70) >> 4;
	bool isFullyAssoc = info.regs.eax & 0x100;

	uint32 lineSize = (info.regs.ebx & 0xfff) + 1;
	uint32 linesPerTag = ((info.regs.ebx & 0x3ff000) >> 12) + 1;
	uint32 ways = ((info.regs.ebx & 0xffc00000) >> 22) + 1;

	uint32 sets = info.regs.ecx;

	printf("\tL%" B_PRId32 " ",level);

	switch (type) {
		case 1: printf("Data cache "); break;
		case 2: printf("Inst cache "); break;
		case 3: printf("Unified cache "); break;
		default: break;
	}

	if (isFullyAssoc)
		printf("fully associative, ");
	else
		printf("%" B_PRIu32 "-way set associative, ", ways);
	printf("%" B_PRIu32 " lines/tag, %" B_PRIu32 " bytes/line\n", linesPerTag,
		lineSize);

	get_cpuid(&info, 0x80000006, cpu);
	print_level2_cache(sets, "L2 cache");
}


static void
print_transmeta_features(uint32 features)
{
	if (features & (1 << 16))
		printf("\t\tFCMOV\n");
}

#endif	// __INTEL__ || __x86_64__


static void
print_amd_power_management_features(uint32 features)
{
	static const char *kFeatures[6] = {
		"TS", "FID", "VID", "TTP", "TM", "STC",
	};
	int32 found = 4;

	printf("\tPower Management Features:");

	for (int32 i = 0; i < 6; i++) {
		if ((features & (1UL << i)) && kFeatures[i] != NULL) {
			printf("%s%s", found == 0 ? "\t\t" : " ", kFeatures[i]);
			found++;
			if (found > 0 && (found % 16) == 0) {
				putchar('\n');
				found = 0;
			}
		}
	}

	if (found != 0)
		putchar('\n');
}


static void
print_amd_features(uint32 features)
{
	static const char *kFeatures[32] = {
		NULL, NULL, NULL, NULL, NULL, NULL, NULL, NULL,
		NULL, NULL, NULL, "SCE", NULL, NULL, NULL, NULL,
		NULL, NULL, NULL, NULL, "NX", NULL, "AMD-MMX", NULL,
		NULL, "FFXSTR", NULL, "RDTSCP", NULL, "64", "3DNow+", "3DNow!"
	};
	int32 found = 0;

	for (int32 i = 0; i < 32; i++) {
		if ((features & (1UL << i)) && kFeatures[i] != NULL) {
			printf("%s%s", found == 0 ? "\t\t" : " ", kFeatures[i]);
			found++;
			if (found > 0 && (found % 16) == 0) {
				putchar('\n');
				found = 0;
			}
		}
	}

	if (found != 0)
		putchar('\n');
}


static void
print_extended_features(uint32 features)
{
	static const char *kFeatures[32] = {
		"SSE3", "PCLMULDQ", "DTES64", "MONITOR", "DS-CPL", "VMX", "SMX", "EST",
		"TM2", "SSSE3", "CNTXT-ID", NULL, NULL, "CX16", "xTPR", "PDCM",
		NULL, NULL, "DCA", "SSE4.1", "SSE4.2", "x2APIC", "MOVEB", "POPCNT",
		NULL, "AES", "XSAVE", "OSXSAVE", NULL, NULL, NULL, NULL
	};
	int32 found = 0;

	for (int32 i = 0; i < 32; i++) {
		if ((features & (1UL << i)) && kFeatures[i] != NULL) {
			printf("%s%s", found == 0 ? "\t\t" : " ", kFeatures[i]);
			found++;
			if (found > 0 && (found % 16) == 0) {
				putchar('\n');
				found = 0;
			}
		}
	}

	if (found != 0)
		putchar('\n');
}


static void
print_features(uint32 features)
{
	static const char *kFeatures[32] = {
		"FPU", "VME", "DE", "PSE",
		"TSC", "MSR", "PAE", "MCE",
		"CX8", "APIC", NULL, "SEP",
		"MTRR", "PGE", "MCA", "CMOV",
		"PAT", "PSE36", "PSN", "CFLUSH",
		NULL, "DS", "ACPI", "MMX",
		"FXSTR", "SSE", "SSE2", "SS",
		"HTT", "TM", NULL, "PBE",
	};
	int32 found = 0;

	for (int32 i = 0; i < 32; i++) {
		if ((features & (1UL << i)) && kFeatures[i] != NULL) {
			printf("%s%s", found == 0 ? "\t\t" : " ", kFeatures[i]);
			found++;
			if (found > 0 && (found % 16) == 0) {
				putchar('\n');
				found = 0;
			}
		}
	}

	if (found != 0)
		putchar('\n');
}


#if defined(__INTEL__) || defined(__x86_64__)

static void
print_processor_signature(system_info *sys_info, cpuid_info *info,
	const char *prefix)
{

	if ((sys_info->cpu_type & B_CPU_x86_VENDOR_MASK) == B_CPU_AMD_x86) {
<<<<<<< HEAD
		printf("\t%s%sype %" B_PRIu32 ", family %" B_PRIu32 ", model %u, "
			"stepping %" B_PRIu32 ", features 0x%08" B_PRIx32 "\n",
			prefix ? prefix : "", prefix && prefix[0] ? "t" : "T",
=======
		printf("\t%s%sype %lu, family %lu, model %lu, stepping %lu, features "
			"0x%08lx\n", prefix ? prefix : "", prefix && prefix[0] ? "t" : "T",
>>>>>>> 46db18d1
			info->eax_1.type,
			info->eax_1.family + (info->eax_1.family == 0xf
				? info->eax_1.extended_family : 0),
			info->eax_1.model + (info->eax_1.model == 0xf
				? info->eax_1.extended_model << 4 : 0),
			info->eax_1.stepping,
			info->eax_1.features);
	} else if ((sys_info->cpu_type & B_CPU_x86_VENDOR_MASK)
			== B_CPU_INTEL_x86) {
		// model calculation is different for INTEL
<<<<<<< HEAD
		printf("\t%s%sype %" B_PRIu32 ", family %" B_PRIu32 ", model %u, "
			"stepping %" B_PRIu32 ", features 0x%08" B_PRIx32 "\n",
			prefix ? prefix : "", prefix && prefix[0] ? "t" : "T",
=======
		printf("\t%s%sype %lu, family %lu, model %lu, stepping %lu, features "
			"0x%08lx\n", prefix ? prefix : "", prefix && prefix[0] ? "t" : "T",
>>>>>>> 46db18d1
			info->eax_1.type,
			info->eax_1.family + (info->eax_1.family == 0xf
				? info->eax_1.extended_family : 0),
			info->eax_1.model
				+ ((info->eax_1.family == 0xf || info->eax_1.family == 0x6)
					? info->eax_1.extended_model << 4 : 0),
			info->eax_1.stepping,
			info->eax_1.features);
	}
}

#endif	// __INTEL__ || __x86_64__


static void
dump_platform(system_info *info)
{
	printf("%s\n",
		info->platform_type == B_AT_CLONE_PLATFORM ? "IntelArchitecture" :
		info->platform_type == B_MAC_PLATFORM      ? "Macintosh" :
		info->platform_type == B_BEBOX_PLATFORM    ? "BeBox" : "unknown");
}


#if defined(__INTEL__) || defined(__x86_64__)

static void
dump_cpu(system_info *info, int32 cpu)
{
	// References:
	// http://grafi.ii.pw.edu.pl/gbm/x86/cpuid.html
	// http://www.sandpile.org/ia32/cpuid.htm
	// http://www.amd.com/us-en/assets/content_type/white_papers_and_tech_docs/TN13.pdf (Duron erratum)

	cpuid_info baseInfo;
	if (get_cpuid(&baseInfo, 0, cpu) != B_OK) {
		// this CPU doesn't support cpuid
		return;
	}

	int32 maxStandardFunction = baseInfo.eax_0.max_eax;
	if (maxStandardFunction >= 500) {
		// old Pentium sample chips has cpu signature here
		maxStandardFunction = 0;
	}

	// Extended cpuid

	cpuid_info cpuInfo;
	get_cpuid(&cpuInfo, 0x80000000, cpu);

	// Extended cpuid is only supported if max_eax is greater than the
	// service id
	int32 maxExtendedFunction = 0;
	if (cpuInfo.eax_0.max_eax > 0x80000000)
		maxExtendedFunction = cpuInfo.eax_0.max_eax & 0xff;

	if (maxExtendedFunction >=4 ) {
		char buffer[49];
		char *name = buffer;

		memset(buffer, 0, sizeof(buffer));

		for (int32 i = 0; i < 3; i++) {
			cpuid_info nameInfo;
			get_cpuid(&nameInfo, 0x80000002 + i, cpu);

			memcpy(name, &nameInfo.regs.eax, 4);
			memcpy(name + 4, &nameInfo.regs.ebx, 4);
			memcpy(name + 8, &nameInfo.regs.ecx, 4);
			memcpy(name + 12, &nameInfo.regs.edx, 4);
			name += 16;
		}

		// cut off leading spaces (names are right aligned)
		name = buffer;
		while (name[0] == ' ')
			name++;

		// the BIOS may not have set the processor name
		if (name[0])
			printf("CPU #%" B_PRId32 ": \"%s\"\n", cpu, name);
		else {
			// Intel CPUs don't seem to have the genuine vendor field
			printf("CPU #%" B_PRId32 ": %.12s\n", cpu,
				(info->cpu_type & B_CPU_x86_VENDOR_MASK) == B_CPU_INTEL_x86 ?
					baseInfo.eax_0.vendor_id : cpuInfo.eax_0.vendor_id);
		}
	} else {
		printf("CPU #%" B_PRId32 ": %.12s\n", cpu, baseInfo.eax_0.vendor_id);
		if (maxStandardFunction == 0)
			return;
	}

	get_cpuid(&cpuInfo, 1, cpu);
	print_processor_signature(info, &cpuInfo, NULL);
	print_features(cpuInfo.eax_1.features);

	if (maxStandardFunction >= 1) {
		/* Extended features */
		printf("\tExtended Intel: 0x%08" B_PRIx32 "\n", cpuInfo.eax_1.extended_features);
		print_extended_features(cpuInfo.eax_1.extended_features);
	}

	/* Extended CPUID */
	if (maxExtendedFunction >= 1) {
		get_cpuid(&cpuInfo, 0x80000001, cpu);
		print_processor_signature(info, &cpuInfo, "Extended AMD: ");

		if ((info->cpu_type & B_CPU_x86_VENDOR_MASK) == B_CPU_AMD_x86
			|| (info->cpu_type & B_CPU_x86_VENDOR_MASK) == B_CPU_INTEL_x86) {
			print_amd_features(cpuInfo.regs.edx);
			if (maxExtendedFunction >= 7) {
				get_cpuid(&cpuInfo, 0x80000007, cpu);
				print_amd_power_management_features(cpuInfo.regs.edx);
			}
		} else if ((info->cpu_type & B_CPU_x86_VENDOR_MASK)
				== B_CPU_TRANSMETA_x86)
			print_transmeta_features(cpuInfo.regs.edx);
	}

	/* Cache/TLB descriptors */
	if (maxExtendedFunction >= 5) {
		if (!strncmp(baseInfo.eax_0.vendor_id, "CyrixInstead", 12)) {
			get_cpuid(&cpuInfo, 0x00000002, cpu);
			print_intel_cache_descriptors(info->cpu_type, &cpuInfo);
		} else if ((info->cpu_type & B_CPU_x86_VENDOR_MASK)
				== B_CPU_INTEL_x86) {
			// Intel does not support extended function 5 (but it does 6 hmm)
			print_intel_cache_desc(cpu);
		} else {
			print_cache_desc(cpu);
		}
	}

	if (maxStandardFunction >= 2) {
		do {
			get_cpuid(&cpuInfo, 2, cpu);

			if (cpuInfo.eax_2.call_num > 0)
				print_intel_cache_descriptors(info->cpu_type, &cpuInfo);
		} while (cpuInfo.eax_2.call_num > 1);
	}

	/* Serial number */
	if (maxStandardFunction >= 3) {
		cpuid_info flagsInfo;
		get_cpuid(&flagsInfo, 1, cpu);

		if (flagsInfo.eax_1.features & (1UL << 18)) {
			get_cpuid(&cpuInfo, 3, cpu);
<<<<<<< HEAD
			printf("Serial number: %04" B_PRIx32 "-%04" B_PRIx32 "-%04" B_PRIx32
				"-%04" B_PRIx32 "-%04" B_PRIx32 "-%04" B_PRIx32 "\n",
				flagsInfo.eax_1.features >> 16, flagsInfo.eax_1.features & 0xffff,
=======
			printf("Serial number: %04lx-%04lx-%04lx-%04lx-%04lx-%04lx\n",
				flagsInfo.eax_1.features >> 16,
				flagsInfo.eax_1.features & 0xffff,
>>>>>>> 46db18d1
				cpuInfo.regs.edx >> 16, cpuInfo.regs.edx & 0xffff,
				cpuInfo.regs.ecx >> 16, cpuInfo.regs.edx & 0xffff);
		}
	}

	putchar('\n');
}

#endif	// __INTEL__ || __x86_64__


static void
dump_cpus(system_info *info)
{
	const char *vendor = get_cpu_vendor_string(info->cpu_type);
	const char *model = get_cpu_model_string(info);
	char modelString[32];

	if (model == NULL && vendor == NULL)
		model = "(Unknown)";
	else if (model == NULL) {
		model = modelString;
		snprintf(modelString, 32, "(Unknown %x)", info->cpu_type);
	}

<<<<<<< HEAD
	printf("%" B_PRId32 " %s%s%s, revision %04" B_PRIx32 " running at %"
		B_PRId64 "MHz (ID: 0x%08" B_PRIx32 " 0x%08" B_PRIx32 ")\n\n",
		info->cpu_count,
=======
	printf("%ld %s%s%s, revision %04lx running at %LdMHz (ID: 0x%08lx "
		"0x%08lx)\n\n", info->cpu_count,
>>>>>>> 46db18d1
		vendor ? vendor : "", vendor ? " " : "", model,
		info->cpu_revision,
		info->cpu_clock_speed / 1000000,
		info->id[0], info->id[1]);

#if defined(__INTEL__) || defined(__x86_64__)
	for (int32 cpu = 0; cpu < info->cpu_count; cpu++)
		dump_cpu(info, cpu);
#endif	// __INTEL__ || __x86_64__
}


static void
dump_mem(system_info *info)
{
	printf("%10" B_PRIu32 " bytes free      (used/max %10" B_PRIu32 " / %10"
		B_PRIu32 ")\n",
		B_PAGE_SIZE * (uint32)(info->max_pages - info->used_pages),
		B_PAGE_SIZE * (uint32)info->used_pages,
		B_PAGE_SIZE * (uint32)info->max_pages);
	printf("                           (cached   %10" B_PRIu32 ")\n",
		B_PAGE_SIZE * (uint32)info->cached_pages);
}


static void
dump_sem(system_info *info)
{
	printf("%10" B_PRId32 " semaphores free (used/max %10" B_PRId32 " / %10"
		B_PRId32 ")\n",
		info->max_sems - info->used_sems,
		info->used_sems, info->max_sems);
}


static void
dump_ports(system_info *info)
{
	printf("%10" B_PRId32 " ports free      (used/max %10" B_PRId32 " / %10"
		B_PRId32 ")\n",
		info->max_ports - info->used_ports,
		info->used_ports, info->max_ports);
}


static void
dump_thread(system_info *info)
{
	printf("%10" B_PRId32 " threads free    (used/max %10" B_PRId32 " / %10"
		B_PRId32 ")\n",
		info->max_threads - info->used_threads,
		info->used_threads, info->max_threads);
}


static void
dump_team(system_info *info)
{
	printf("%10" B_PRId32 " teams free      (used/max %10" B_PRId32 " / %10"
		B_PRId32 ")\n",
		info->max_teams - info->used_teams,
		info->used_teams, info->max_teams);
}


static void
dump_kinfo(system_info *info)
{
	printf("Kernel name: %s built on: %s %s version 0x%" B_PRIx64 "\n",
		info->kernel_name,
		info->kernel_build_date, info->kernel_build_time,
		info->kernel_version );
}


static void
dump_system_info(system_info *info)
{
	dump_kinfo(info);
	dump_cpus(info);
	dump_mem(info);
	dump_sem(info);
	dump_ports(info);
	dump_thread(info);
	dump_team(info);
}


int
main(int argc, char *argv[])
{
	if (!is_computer_on()) {
		printf("The computer is not on! No info available\n");
		exit(EXIT_FAILURE);
	}

	system_info info;
	if (get_system_info(&info) != B_OK) {
		printf("Error getting system information!\n");
		return 1;
	}

	if (argc <= 1) {
		dump_system_info(&info);
	} else {
		for (int i = 1; i < argc; i++) {
			const char *opt = argv[i];
			if (strncmp(opt, "-id", strlen(opt)) == 0) {
				/* note: the original also assumes this option on "sysinfo -" */
				printf("0x%.8" B_PRIx32 " 0x%.8" B_PRIx32 "\n", info.id[0],
					info.id[1]);
			} else if (strncmp(opt, "-cpu", strlen(opt)) == 0) {
				dump_cpus(&info);
			} else if (strncmp(opt, "-mem", strlen(opt)) == 0) {
				dump_mem(&info);
			} else if (strncmp(opt, "-semaphores", strlen(opt)) == 0) {
				dump_sem(&info);
			} else if (strncmp(opt, "-ports", strlen(opt)) == 0) {
				dump_ports(&info);
			} else if (strncmp(opt, "-threads", strlen(opt)) == 0) {
				dump_thread(&info);
			} else if (strncmp(opt, "-teams", strlen(opt)) == 0) {
				dump_team(&info);
			} else if (strncmp(opt, "-kinfo", strlen(opt)) == 0) {
				dump_kinfo(&info);
			} else if (strncmp(opt, "-platform", strlen(opt)) == 0) {
				dump_platform(&info);
			} else if (strncmp(opt, "-disable_cpu_sn", strlen(opt)) == 0) {
				/* TODO: printf("CPU #%d serial number:  old state: %s,  new state: %s\n", ... ); */
				fprintf(stderr, "Sorry, not yet implemented\n");
			} else {
				const char *name = strrchr(argv[0], '/');
				if (name == NULL)
					name = argv[0];
				else
					name++;

				fprintf(stderr, "Usage:\n");
				fprintf(stderr, "  %s [-id|-cpu|-mem|-semaphore|-ports|-threads|-teams|-platform|-disable_cpu_sn|-kinfo]\n", name);
				return 0;
			}
		}
	}
	return 0;
}<|MERGE_RESOLUTION|>--- conflicted
+++ resolved
@@ -15,15 +15,9 @@
 #include <cpu_type.h>
 
 
-<<<<<<< HEAD
-// ToDo: -disable_cpu_sn option is not yet implemented
-// ToDo: most of this file should go into an architecture dependent source file
-#if defined(__INTEL__) || defined(__x86_64__)
-=======
 // TODO: -disable_cpu_sn option is not yet implemented
 // TODO: most of this file should go into an architecture dependent source file
-#ifdef __INTEL__
->>>>>>> 46db18d1
+#if defined(__INTEL__) || defined(__x86_64__)
 
 struct cache_description {
 	uint8		code;
@@ -476,14 +470,10 @@
 {
 
 	if ((sys_info->cpu_type & B_CPU_x86_VENDOR_MASK) == B_CPU_AMD_x86) {
-<<<<<<< HEAD
-		printf("\t%s%sype %" B_PRIu32 ", family %" B_PRIu32 ", model %u, "
-			"stepping %" B_PRIu32 ", features 0x%08" B_PRIx32 "\n",
+
+		printf("\t%s%sype %" B_PRIu32 ", family %" B_PRIu32 ", model %" B_PRIu32
+			", stepping %" B_PRIu32 ", features 0x%08" B_PRIx32 "\n",
 			prefix ? prefix : "", prefix && prefix[0] ? "t" : "T",
-=======
-		printf("\t%s%sype %lu, family %lu, model %lu, stepping %lu, features "
-			"0x%08lx\n", prefix ? prefix : "", prefix && prefix[0] ? "t" : "T",
->>>>>>> 46db18d1
 			info->eax_1.type,
 			info->eax_1.family + (info->eax_1.family == 0xf
 				? info->eax_1.extended_family : 0),
@@ -494,14 +484,9 @@
 	} else if ((sys_info->cpu_type & B_CPU_x86_VENDOR_MASK)
 			== B_CPU_INTEL_x86) {
 		// model calculation is different for INTEL
-<<<<<<< HEAD
-		printf("\t%s%sype %" B_PRIu32 ", family %" B_PRIu32 ", model %u, "
-			"stepping %" B_PRIu32 ", features 0x%08" B_PRIx32 "\n",
+		printf("\t%s%sype %" B_PRIu32 ", family %" B_PRIu32 ", model %" B_PRIu32
+			", stepping %" B_PRIu32 ", features 0x%08" B_PRIx32 "\n",
 			prefix ? prefix : "", prefix && prefix[0] ? "t" : "T",
-=======
-		printf("\t%s%sype %lu, family %lu, model %lu, stepping %lu, features "
-			"0x%08lx\n", prefix ? prefix : "", prefix && prefix[0] ? "t" : "T",
->>>>>>> 46db18d1
 			info->eax_1.type,
 			info->eax_1.family + (info->eax_1.family == 0xf
 				? info->eax_1.extended_family : 0),
@@ -653,15 +638,10 @@
 
 		if (flagsInfo.eax_1.features & (1UL << 18)) {
 			get_cpuid(&cpuInfo, 3, cpu);
-<<<<<<< HEAD
 			printf("Serial number: %04" B_PRIx32 "-%04" B_PRIx32 "-%04" B_PRIx32
 				"-%04" B_PRIx32 "-%04" B_PRIx32 "-%04" B_PRIx32 "\n",
-				flagsInfo.eax_1.features >> 16, flagsInfo.eax_1.features & 0xffff,
-=======
-			printf("Serial number: %04lx-%04lx-%04lx-%04lx-%04lx-%04lx\n",
 				flagsInfo.eax_1.features >> 16,
 				flagsInfo.eax_1.features & 0xffff,
->>>>>>> 46db18d1
 				cpuInfo.regs.edx >> 16, cpuInfo.regs.edx & 0xffff,
 				cpuInfo.regs.ecx >> 16, cpuInfo.regs.edx & 0xffff);
 		}
@@ -687,14 +667,9 @@
 		snprintf(modelString, 32, "(Unknown %x)", info->cpu_type);
 	}
 
-<<<<<<< HEAD
 	printf("%" B_PRId32 " %s%s%s, revision %04" B_PRIx32 " running at %"
 		B_PRId64 "MHz (ID: 0x%08" B_PRIx32 " 0x%08" B_PRIx32 ")\n\n",
 		info->cpu_count,
-=======
-	printf("%ld %s%s%s, revision %04lx running at %LdMHz (ID: 0x%08lx "
-		"0x%08lx)\n\n", info->cpu_count,
->>>>>>> 46db18d1
 		vendor ? vendor : "", vendor ? " " : "", model,
 		info->cpu_revision,
 		info->cpu_clock_speed / 1000000,
