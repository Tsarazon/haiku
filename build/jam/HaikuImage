# This file defines what ends up on the Haiku image (respectively in the Haiku
# installation directory) and it executes the rules building the image
# (respectively installing the files in the installation directory).

local X86_ONLY = ;
local PPC_ONLY = ;
local M68K_ONLY = ;
local ARM_ONLY = ;
if $(TARGET_ARCH) = x86 {
	X86_ONLY = "" ;
} else if $(TARGET_ARCH) = ppc {
	PPC_ONLY = "" ;
} else if $(TARGET_ARCH) = m68k {
	M68K_ONLY = "" ;
} else if $(TARGET_ARCH) = arm {
	ARM_ONLY = "" ;
}

local GPL_ONLY = ;
if $(HAIKU_INCLUDE_GPL_ADDONS) = 1 {
	GPL_ONLY = "" ;
}

#HACK: remove when old ide code is removed!
local ATA_ONLY = ;
local IDE_ONLY = ;
if $(HAIKU_ATA_STACK) = 1 {
	ATA_ONLY = "" ;
} else {
	IDE_ONLY = "" ;
}

SYSTEM_BIN = "[" addattr alert arp base64 basename bash bc beep bfsinfo
	cal cat catattr checkfs checkitout chgrp chmod chop chown chroot cksum clear
	clockconfig cmp collectcatkeys comm compress copyattr CortexAddOnHost cp
	csplit cut date dc dd desklink df diff diff3 dircolors dirname
	diskimage draggers driveinfo dstcheck du dumpcatalog
	echo eject env error expand expr
	factor false fdinfo ffm filepanel find finddir fmt fold fortune frcode
	ftp ftpd funzip fwcontrol
	gawk $(X86_ONLY)gdb getlimits grep groups gzip gzexe
	hd head hey hostname
	id ident ifconfig <bin>install installsound iroster isvolume
	$(IDE_ONLY)ideinfo $(IDE_ONLY)idestatus
	join kernel_debugger keymap kill
	less lessecho lesskey link linkcatkeys listarea listattr listimage listdev
	listport listres listsem listusb ln locale locate logger login logname ls
	lsindex
	mail2mbox makebootable mbox2mail md5sum merge message mimeset mkdos mkdir
	mkfifo mkfs mkindex mktemp modifiers mount mount_nfs mountvolume mv
	netcat netstat nl nohup notify nproc
	od open
	passwd paste patch pathchk pc ping ping6 play playfile playsound playwav
	pr prio printenv printf profile ps ptx pwd
	query quit
	rc readlink ReadOnlyBootPrompt reindex release renice rlog rm rmattr
	rmindex rmdir roster route
	safemode screen_blanker screenmode screenshot sdiff setdecor setmime settype
	setversion setvolume seq sha1sum shar shred shuf shutdown sleep sort
	spamdbm
	split stat strace stty su sum sync sysinfo
	tac tail tcpdump tcptester tee telnet telnetd test timeout top touch
	tput tr traceroute translate trash true truncate tsort tty
	uname unchop unexpand unmount uniq unlink unrar unshar unzip unzipsfx
	<bin>updatedb uptime urlwrapper useradd uudecode uuencode
	vdir version vmstat
	waitfor watch wc wget whoami $(X86_ONLY)writembr xargs xres yes
	zdiff zforce zgrep zip zipcloak <bin>zipgrep zipnote zipsplit zmore znew
;

SYSTEM_APPS = AboutSystem ActivityMonitor $(X86_ONLY)BootManager CharacterMap
	CodyCam DeskCalc Devices DiskProbe DiskUsage DriveSetup CDPlayer Expander
	$(X86_ONLY)GLInfo Icon-O-Matic Installer LaunchBox Magnify Mail
	MediaConverter MediaPlayer MidiPlayer NetworkStatus PackageInstaller People
	PoorMan PowerStatus ProcessController Screenshot ShowImage SoundRecorder
	StyledEdit Terminal TextSearch TV WebWatch Workspaces
;
SYSTEM_PREFERENCES = Appearance Backgrounds CPUFrequency DataTranslations
	<preference>Deskbar E-mail FileTypes Keyboard Keymap Locale Media
	Mouse Network Notifications Printers Screen ScreenSaver
	Shortcuts Sounds Time Touchpad <preference>Tracker VirtualMemory
;
SYSTEM_DEMOS = BSnow Chart Clock Cortex FontDemo $(X86_ONLY)GLTeapot
	$(HAIKU_INCLUDE_TRADEMARKS)$(X86_ONLY)Haiku3d Mandelbrot OverlayImage Pairs
	Playground Pulse Sudoku
;
SYSTEM_LIBS =
	libbe.so libbsd.so libbnetapi.so
	libdebug.so libdevice.so
	libgame.so $(X86_ONLY)libGL.so $(X86_ONLY)libglut.so
	libgnu.so libmail.so libmedia.so libmidi.so libmidi2.so
	libnetwork.so
	<revisioned>libroot.so libroot-addon-icu.so
	libscreensaver.so
	libtextencoding.so libtiff.so libtracker.so libtranslation.so
	$(HAIKU_SHARED_LIBSTDC++) $(HAIKU_SHARED_LIBSUPC++)
;
PRIVATE_SYSTEM_LIBS =
	$(HAIKU_JPEG_CURRENT_LIB)
	$(HAIKU_LIBPNG_CURRENT_LIB)
	$(HAIKU_ZLIB_CURRENT_LIB) 
	$(HAIKU_FREETYPE_CURRENT_LIB)
	libalm.so
	libfluidsynth.so
	libilmimf.so
;
SYSTEM_SERVERS = app_server cddb_daemon debug_server input_server mail_daemon
	media_addon_server media_server midi_server mount_server net_server
	notification_server power_daemon print_server print_addon_server registrar syslog_daemon
;

SYSTEM_NETWORK_DEVICES = ethernet loopback ;
SYSTEM_NETWORK_DATALINK_PROTOCOLS = ethernet_frame <module>arp loopback_frame
	ipv6_datagram ;
#SYSTEM_NETWORK_PPP = ipcp modem pap pppoe ;
SYSTEM_NETWORK_PROTOCOLS = ipv4 tcp udp icmp unix icmp6 ipv6 ;

SYSTEM_ADD_ONS_ACCELERANTS = $(X86_ONLY)radeon.accelerant
	$(X86_ONLY)nvidia.accelerant $(X86_ONLY)matrox.accelerant
	$(X86_ONLY)neomagic.accelerant $(X86_ONLY)intel_extreme.accelerant
	$(X86_ONLY)s3.accelerant $(X86_ONLY)vesa.accelerant
	$(X86_ONLY)ati.accelerant
	$(X86_ONLY)3dfx.accelerant
	$(X86_ONLY)radeon_hd.accelerant
	$(X86_ONLY)intel_810.accelerant
	#$(X86_ONLY)via.accelerant
	#$(X86_ONLY)vmware.accelerant
;
SYSTEM_ADD_ONS_TRANSLATORS = BMPTranslator EXRTranslator GIFTranslator
	HVIFTranslator ICOTranslator JPEGTranslator JPEG2000Translator
	PCXTranslator PNGTranslator PPMTranslator
	RAWTranslator RTFTranslator SGITranslator STXTTranslator TGATranslator
	TIFFTranslator WebPTranslator WonderBrushTranslator ICNSTranslator
;
SYSTEM_ADD_ONS_LOCALE_CATALOGS = <catalog-addon>plaintext ;
SYSTEM_ADD_ONS_MEDIA = cortex_audioadapter.media_addon
	cortex_flanger.media_addon
	$(X86_ONLY)dvb.media_addon
	hmulti_audio.media_addon
	mixer.media_addon
	opensound.media_addon
	tone_producer_demo.media_addon
	usb_webcam.media_addon
	video_producer_demo.media_addon
	video_window_demo.media_addon
	firewire_dv.media_addon
	#legacy.media_addon
	equalizer.media_addon
	vst_host.media_addon
;
SYSTEM_ADD_ONS_MEDIA_PLUGINS = $(X86_ONLY)ffmpeg raw_decoder ;
SYSTEM_ADD_ONS_PRINT =
	Canon\ LIPS3\ Compatible
	Canon\ LIPS4\ Compatible
	Gutenprint
	PCL5\ Compatible
	PCL6\ Compatible
	PDF\ Writer
	PS\ Compatible
	Preview
;
SYSTEM_ADD_ONS_PRINT_TRANSPORT = HP\ JetDirect IPP LPR
	# Parallel\ Port
	Print\ To\ File Serial\ Port USB\ Port
;
SYSTEM_ADD_ONS_SCREENSAVERS = Butterfly DebugNow $(X86_ONLY)Flurry
	$(X86_ONLY)GLife $(HAIKU_INCLUDE_TRADEMARKS)Haiku Icons IFS Leaves
	Message Spider ;
SYSTEM_ADD_ONS_DRIVERS_AUDIO = auich auvia echo3g emuxki hda ice1712 sis7018 ;
SYSTEM_ADD_ONS_DRIVERS_AUDIO_OLD = ; #cmedia usb_audio ;
SYSTEM_ADD_ONS_DRIVERS_GRAPHICS = $(X86_ONLY)radeon $(X86_ONLY)nvidia
	$(X86_ONLY)neomagic $(X86_ONLY)matrox $(X86_ONLY)intel_extreme
	$(X86_ONLY)s3 $(X86_ONLY)vesa #$(X86_ONLY)via #$(X86_ONLY)vmware
	$(X86_ONLY)ati $(X86_ONLY)3dfx $(X86_ONLY)radeon_hd
	$(X86_ONLY)intel_810
;
SYSTEM_ADD_ONS_DRIVERS_MIDI = emuxki ice1712 usb_midi ;
SYSTEM_ADD_ONS_DRIVERS_NET = $(X86_ONLY)3com $(X86_ONLY)atheros813x
	$(X86_ONLY)ar81xx $(X86_ONLY)attansic_l1 $(X86_ONLY)attansic_l2
	$(X86_ONLY)broadcom440x $(X86_ONLY)broadcom570x $(X86_ONLY)dec21xxx etherpci
	$(X86_ONLY)ipro100 $(X86_ONLY)ipro1000 $(X86_ONLY)jmicron2x0
	$(X86_ONLY)marvell_yukon $(X86_ONLY)nforce $(X86_ONLY)pcnet pegasus
	$(X86_ONLY)rtl8139 $(X86_ONLY)rtl81xx $(X86_ONLY)sis19x sis900
	$(X86_ONLY)syskonnect usb_davicom usb_asix usb_ecm $(X86_ONLY)via_rhine
	$(X86_ONLY)vt612x wb840

	# WLAN drivers
	$(X86_ONLY)aironetwifi $(X86_ONLY)atheroswifi $(X86_ONLY)broadcom43xx
	$(X86_ONLY)iprowifi2100 $(X86_ONLY)iprowifi2200 $(X86_ONLY)iprowifi3945
	$(X86_ONLY)iprowifi4965 $(X86_ONLY)marvell88w8363 $(X86_ONLY)marvell88w8335
	$(X86_ONLY)ralink2860 $(X86_ONLY)ralinkwifi $(X86_ONLY)wavelanwifi

	# WWAN drivers
	#$(GPL_ONLY)usb_beceemwmx
;
SYSTEM_ADD_ONS_DRIVERS_POWER = $(X86_ONLY)acpi_button ;
SYSTEM_ADD_ONS_BUS_MANAGERS =  $(ATA_ONLY)ata pci $(X86_ONLY)ps2 $(X86_ONLY)isa
	$(IDE_ONLY)ide scsi config_manager agp_gart usb firewire $(X86_ONLY)acpi
;
SYSTEM_ADD_ONS_FILE_SYSTEMS = bfs btrfs cdda exfat ext2 fat iso9660 nfs
	attribute_overlay write_overlay ntfs reiserfs udf googlefs ;

# wifi firmware
for driver in $(SYSTEM_ADD_ONS_DRIVERS_NET) {
	local package = [ on $(driver) return $(HAIKU_WIFI_FIRMWARE_PACKAGE) ] ;
	local archive = [ on $(driver) return $(HAIKU_WIFI_FIRMWARE_ARCHIVE) ] ;
	local extract = [ on $(driver) return $(HAIKU_WIFI_FIRMWARE_DO_EXTRACT) ] ;
	if $(archive) {
		AddWifiFirmwareToHaikuImage $(driver) : $(package) : $(archive)
			: $(extract) ;
	}
	local packages = [ on $(driver) return $(HAIKU_WIFI_FIRMWARE_PACKAGES) ] ;
	local archives = [ on $(driver) return $(HAIKU_WIFI_FIRMWARE_ARCHIVES) ] ;
	for archive in $(archives) {
		AddWifiFirmwareToHaikuImage $(driver) : $(packages[1]) : $(archive)
			: $(extract) ;
		packages = $(packages[2-]) ;
	}
}


# modules
AddFilesToHaikuImage system add-ons kernel bus_managers
	: $(SYSTEM_ADD_ONS_BUS_MANAGERS) ;
AddFilesToHaikuImage system add-ons kernel busses agp_gart
	: $(X86_ONLY)<agp_gart>intel ;

if $(HAIKU_ATA_STACK) = 1 {
	AddFilesToHaikuImage system add-ons kernel busses ata
		: generic_ide_pci it8211 legacy_sata silicon_image_3112
			$(X86_ONLY)ide_isa ;
} else {
	AddFilesToHaikuImage system add-ons kernel busses ide
		: generic_ide_pci it8211 legacy_sata silicon_image_3112
			$(X86_ONLY)ide_isa ;
}

AddFilesToHaikuImage system add-ons kernel busses scsi
	: ahci ;
AddFilesToHaikuImage system add-ons kernel busses usb
	: <usb>uhci <usb>ohci <usb>ehci ;
AddFilesToHaikuImage system add-ons kernel console : vga_text ;
AddFilesToHaikuImage system add-ons kernel debugger
	: <kdebug>demangle $(X86_ONLY)<kdebug>disasm <kdebug>hangman
	  <kdebug>invalidate_on_exit <kdebug>usb_keyboard <kdebug>qrencode
	  <kdebug>run_on_exit ;
AddFilesToHaikuImage system add-ons kernel file_systems
	: $(SYSTEM_ADD_ONS_FILE_SYSTEMS) ;
AddFilesToHaikuImage system add-ons kernel generic
<<<<<<< HEAD
	: $(ATA_ONLY)ata_adapter $(X86_ONLY)bios dpc $(IDE_ONLY)ide_adapter
		locked_pool mpu401 scsi_periph <module>tty ;
=======
	: $(ATA_ONLY)ata_adapter dpc $(IDE_ONLY)ide_adapter locked_pool mpu401
		scsi_periph <module>tty ; #$(X86_ONLY)cpuidle ;
>>>>>>> 2efebaa1
AddFilesToHaikuImage system add-ons kernel partitioning_systems
	: amiga_rdb apple efi_gpt intel session ;
AddFilesToHaikuImage system add-ons kernel interrupt_controllers
	: $(PPC_ONLY)openpic ;

if $(TARGET_ARCH) = x86 {
	AddFilesToHaikuImage system add-ons kernel cpu : generic_x86 ;
}

# drivers
AddNewDriversToHaikuImage disk scsi	: scsi_cd scsi_disk ;
AddNewDriversToHaikuImage power : $(X86_ONLY)enhanced_speedstep ;
AddNewDriversToHaikuImage power : $(X86_ONLY)acpi_battery ;
#AddNewDriversToHaikuImage power : $(X86_ONLY)x86_cpuidle ;

# legacy drivers
AddDriversToHaikuImage				: console dprintf null
									  random <driver>tty zero ;
AddDriversToHaikuImage audio hmulti	: $(SYSTEM_ADD_ONS_DRIVERS_AUDIO) ;
AddDriversToHaikuImage audio old	: $(SYSTEM_ADD_ONS_DRIVERS_AUDIO_OLD) ;
AddDriversToHaikuImage midi			: $(SYSTEM_ADD_ONS_DRIVERS_MIDI) ;
AddDriversToHaikuImage bus			: usb_raw fw_raw ;
AddDriversToHaikuImage disk floppy	: $(X86_ONLY)pc_floppy ;
AddDriversToHaikuImage disk usb		: usb_disk ;
AddDriversToHaikuImage disk usb		: usb_floppy ;
AddDriversToHaikuImage printer usb	: usb_printer ;
AddDriversToHaikuImage disk virtual	: nbd ;
AddDriversToHaikuImage dvb			: cx23882 ;
AddDriversToHaikuImage graphics		: $(SYSTEM_ADD_ONS_DRIVERS_GRAPHICS) ;
AddDriversToHaikuImage input		: ps2_hid usb_hid wacom ;
AddDriversToHaikuImage misc			: <driver>poke <driver>mem ;
AddDriversToHaikuImage net			: $(SYSTEM_ADD_ONS_DRIVERS_NET) ;
AddDriversToHaikuImage ports		: usb_serial ;
AddDriversToHaikuImage power		: $(SYSTEM_ADD_ONS_DRIVERS_POWER) ;

# kernel
AddFilesToHaikuImage system : <revisioned>kernel_$(TARGET_ARCH) ;

# libs
AddLibrariesToHaikuHybridImage system lib
	: $(SYSTEM_LIBS) $(PRIVATE_SYSTEM_LIBS) ;

# libnetwork.so replaces quite a few libraries
SYSTEM_LIBS_LIBNETWORK_ALIASES
	= libsocket.so libbind.so libnet.so ;

if $(HAIKU_GCC_VERSION[1]) = 2 {
	local lib ;
	for lib in $(SYSTEM_LIBS_LIBNETWORK_ALIASES) {
		AddSymlinkToHaikuHybridImage system lib : libnetwork.so : $(lib)
			: : true ;
	}

	AddSymlinkToHaikuHybridImage system lib : libbnetapi.so : libnetapi.so
		: : true ;
}


# libGL.so has GLU (like BeOS) built-in
SYSTEM_LIBS_LIBGL_ALIASES = libGLU.so ;

if $(TARGET_ARCH) = x86 {
	local lib ;
	for lib in $(SYSTEM_LIBS_LIBGL_ALIASES) {
		AddSymlinkToHaikuHybridImage system lib : libGL.so : $(lib) : : true ;
	}
}

# libbe.so now includes what used to be in liblocale.so
# TODO: Remove this once all optional packages have been rebuilt (i.e. after
#       next release)!
SYSTEM_LIBS_LIBBE_ALIASES = liblocale.so ;
if $(TARGET_ARCH) = x86 {
	local lib ;
	for lib in $(SYSTEM_LIBS_LIBBE_ALIASES) {
		AddSymlinkToHaikuHybridImage system lib : libbe.so : $(lib) : : true ;
	}
}

SYSTEM_LIBS_ALIASES =
	$(SYSTEM_LIBS_LIBNETWORK_ALIASES)
	libnetapi.so
	$(SYSTEM_LIBS_LIBGL_ALIASES)
	$(SYSTEM_LIBS_LIBBE_ALIASES)
;

OPTIONAL_LIBS_ALIASES =
	libfreetype.so
	libjpeg.so
	libpng.so
	libz.so
;

# libfreetype.so links to the current freetype lib
AddSymlinkToHaikuHybridImage system lib : $(HAIKU_FREETYPE_CURRENT_LIB:BS)
	: $(HAIKU_FREETYPE_CURRENT_LINK) : : true ;
AddSymlinkToHaikuHybridImage system lib : $(HAIKU_FREETYPE_CURRENT_LINK)
	: libfreetype.so : : true ;

# libpng.so links to the current libpng
AddSymlinkToHaikuHybridImage system lib : $(HAIKU_LIBPNG_CURRENT_LIB:BS)
	: $(HAIKU_LIBPNG_CURRENT_LINK) : : true ;
AddSymlinkToHaikuHybridImage system lib : $(HAIKU_LIBPNG_CURRENT_LINK)
	: libpng.so : : true ;

# libjpeg.so links to the current libjpeg
AddSymlinkToHaikuHybridImage system lib : $(HAIKU_JPEG_CURRENT_LIB:BS)
	: $(HAIKU_JPEG_CURRENT_LINK) : : true ;
AddSymlinkToHaikuHybridImage system lib : $(HAIKU_JPEG_CURRENT_LINK)
	: libjpeg.so : : true ;

# zlib.so links to the current zlib
AddSymlinkToHaikuHybridImage system lib : $(HAIKU_ZLIB_CURRENT_LIB:BS)
	: $(HAIKU_ZLIB_CURRENT_LINK) : : true ;
AddSymlinkToHaikuHybridImage system lib : $(HAIKU_ZLIB_CURRENT_LINK)
	: libz.so : : true ;

# servers
AddFilesToHaikuImage system servers : $(SYSTEM_SERVERS) ;

# apps
AddFilesToHaikuImage system				: runtime_loader Deskbar Tracker ;
AddFilesToHaikuImage system bin			: $(SYSTEM_BIN) consoled ;
AddFilesToHaikuImage system apps		: $(SYSTEM_APPS) ;
AddFilesToHaikuImage system preferences	: $(SYSTEM_PREFERENCES) ;
AddFilesToHaikuImage system demos		: $(SYSTEM_DEMOS) ;

SEARCH on which = [ FDirName $(HAIKU_TOP) data bin ] ;
AddFilesToHaikuImage system bin			: which ;
SEARCH on installoptionalpackage = [ FDirName $(HAIKU_TOP) data bin ] ;
AddFilesToHaikuImage system bin			: installoptionalpackage ;
SEARCH on install-wifi-firmwares.sh = [ FDirName $(HAIKU_TOP) data bin ] ;
AddFilesToHaikuImage system bin			: install-wifi-firmwares.sh ;
SEARCH on welcome = [ FDirName $(HAIKU_TOP) data bin ] ;
AddFilesToHaikuImage system bin : welcome ;
AddSymlinkToHaikuImage home Desktop
	: /boot/system/bin/welcome : Welcome ;
SEARCH on userguide = [ FDirName $(HAIKU_TOP) data bin ] ;
AddFilesToHaikuImage system bin : userguide ;
AddSymlinkToHaikuImage home Desktop
	: /boot/system/bin/userguide : User\ Guide ;

# Add the files to be used by installoptionalpackage.
AddDirectoryToHaikuImage common data optional-packages ;
local optional-pkg-files = OptionalBuildFeatures OptionalPackageDependencies
	OptionalPackages OptionalLibPackages ;
for name in $(optional-pkg-files) {
	local file = [ FDirName $(HAIKU_TOP) build jam $(name) ] ;
	AddFilesToHaikuImage common data optional-packages : $(file) ;
}
AddInstalledPackagesFileToHaikuImage ;

AddSymlinkToHaikuImage system bin : bash : sh ;
AddSymlinkToHaikuImage system bin : trash : untrash ;

AddSymlinkToHaikuImage home Desktop : /boot/home : Home ;

# Mailbox folders and symlink
AddDirectoryToHaikuImage home mail draft ;
AddDirectoryToHaikuImage home mail in ;
AddDirectoryToHaikuImage home mail out ;

AddSymlinkToHaikuImage home config : settings/deskbar : be ;
# Deskbar Application links
AddDirectoryToHaikuImage home config settings deskbar Applications ;
DESKBAR_APPLICATIONS = ActivityMonitor CharacterMap CodyCam CDPlayer DeskCalc
	Devices DiskProbe DriveSetup DiskUsage Expander Icon-O-Matic Installer
	Magnify	Mail MediaConverter MediaPlayer MidiPlayer People PoorMan
	Screenshot SoundRecorder StyledEdit Terminal TV
;
local linkTarget ;
for linkTarget in $(DESKBAR_APPLICATIONS) {
	AddSymlinkToHaikuImage home config settings deskbar Applications
		: /boot/system/apps/$(linkTarget) : $(linkTarget) ;
}

# Deskbar Desktop applets links
AddDirectoryToHaikuImage home config settings deskbar Desktop\ applets ;
DESKBAR_DESKTOP_APPLETS = LaunchBox NetworkStatus PowerStatus ProcessController
	Workspaces
;
for linkTarget in $(DESKBAR_DESKTOP_APPLETS) {
	AddSymlinkToHaikuImage home config settings deskbar Desktop\ applets
		: /boot/system/apps/$(linkTarget) : $(linkTarget) ;
}

# Deskbar Preferences links
AddDirectoryToHaikuImage home config settings deskbar Preferences ;
DESKBAR_PREFERENCES = $(SYSTEM_PREFERENCES:B) ;
for linkTarget in $(DESKBAR_PREFERENCES) {
	AddSymlinkToHaikuImage home config settings deskbar Preferences
		: /boot/system/preferences/$(linkTarget)
		: $(linkTarget) ;
}

# Deskbar Demo links
AddDirectoryToHaikuImage home config settings deskbar Demos ;
for linkTarget in $(SYSTEM_DEMOS) {
	AddSymlinkToHaikuImage home config settings deskbar Demos
		: /boot/system/demos/$(linkTarget) : $(linkTarget) ;
}

AddSymlinkToHaikuImage system bin : less : more ;
AddSymlinkToHaikuImage system bin : gzip : gunzip ;
AddSymlinkToHaikuImage system bin : gzip : zcat ;
AddSymlinkToHaikuImage system bin : zdiff : zcmp ;
AddSymlinkToHaikuImage system bin : unzip : zipinfo ;
AddSymlinkToHaikuImage system bin : gawk : awk ;
AddSymlinkToHaikuImage system bin : grep : egrep ;
AddSymlinkToHaikuImage system bin : grep : fgrep ;


# scripts and data files
local bootScripts = Bootscript Bootscript.cd SetupEnvironment Netscript
	InstallerInitScript InstallerFinishScript ;
SEARCH on $(bootScripts) = [ FDirName $(HAIKU_TOP) data system boot ] ;
AddFilesToHaikuImage system boot : $(bootScripts) ;

local userBootScripts = UserBootscript UserSetupEnvironment.sample ;
SEARCH on $(userBootScripts) = [ FDirName $(HAIKU_TOP) data config boot ] ;
AddFilesToHaikuImage home config boot : $(userBootScripts) ;

# Add boot launch directory
AddDirectoryToHaikuImage home config boot launch ;

local logoArtwork =
	$(HAIKU_INCLUDE_TRADEMARKS)"HAIKU logo - white on blue - big.png"
	$(HAIKU_INCLUDE_TRADEMARKS)"HAIKU logo - white on blue - normal.png" ;
SEARCH on $(logoArtwork) = [ FDirName $(HAIKU_TOP) data artwork ] ;
AddFilesToHaikuImage system data artwork : $(logoArtwork) ;

AddDirectoryToHaikuImage system data sounds ;

# Add mail provider infos.
AddFilesToHaikuImage home config settings Mail ProviderInfo :
	$(HAIKU_PROVIDER_INFOS) ;

# Mail spell check dictionaries
local spellFiles = words geekspeak ;
spellFiles = $(spellFiles:G=spell) ;
SEARCH on $(spellFiles)
	= [ FDirName $(HAIKU_TOP) src apps mail ] ;
AddFilesToHaikuImage system data spell_check word_dictionary : $(spellFiles) ;

local etcDir = [ FDirName $(HAIKU_TOP) data etc ] ;
local etcFiles = inputrc profile ;
etcFiles = $(etcFiles:G=etc) ;
SEARCH on $(etcFiles) = [ FDirName $(etcDir) ] ;
etcFiles += <etc>termcap <etc>sysless <etc>sysless.in ;
AddFilesToHaikuImage common etc : $(etcFiles) ;

local profileFiles = [ Glob $(etcDir)/profile.d : *.sh ] ;
profileFiles = $(profileFiles:G=profile-d) ;
AddDirectoryToHaikuImage common etc profile.d ;
AddFilesToHaikuImage common etc profile.d : $(profileFiles) ;

#local bashCompletionFiles = [ Glob $(etcDir)/bash_completion.d : * ] ;
#local bashCompletionHelperFiles
#    = [ Glob $(etcDir)/bash_completion.d/helpers : * ] ;
#bashCompletionFiles = $(bashCompletionFiles:G=bash-completion) ;
#bashCompletionHelperFiles = $(bashCompletionHelperFiles:G=bash-completion-hlp) ;
#AddDirectoryToHaikuImage common etc bash_completion.d ;
#AddDirectoryToHaikuImage common etc bash_completion.d helpers ;
#AddFilesToHaikuImage common etc bash_completion.d : $(bashCompletionFiles) ;
#AddFilesToHaikuImage common etc bash_completion.d helpers
#    : $(bashCompletionHelperFiles) ;

local fortuneFiles = [ Glob $(HAIKU_TOP)/data/system/data/fortunes
	: [a-zA-Z0-9]* ] ;
fortuneFiles = $(fortuneFiles:G=data!fortunes) ;
AddFilesToHaikuImage system data fortunes : $(fortuneFiles) ;

local fontDir = [ FDirName $(HAIKU_TOP) data system data fonts ] ;
local psFonts = [ Glob $(fontDir)/psfonts : *.afm *.pfb ] ;
local ttFonts = [ Glob $(fontDir)/ttfonts : *.ttf ] ;
AddFilesToHaikuImage system data fonts psfonts : $(psFonts) ;
AddFilesToHaikuImage system data fonts ttfonts : $(ttFonts) ;

local cannaDir = [ FDirName $(HAIKU_TOP) data system data Canna ] ;
local cannaDefault = [ Glob $(cannaDir)/default : *.canna *.gz ] ;
local cannaDic = [ Glob $(cannaDir)/dic : *.cbp ] ;
local cannaDicCanna = [ Glob $(cannaDir)/dic/canna
	: *.cld *.ctd *.cbd *.dir ] ;
AddFilesToHaikuImage system data Canna default : $(cannaDefault) ;
AddFilesToHaikuImage system data Canna dic : $(cannaDic) ;
AddFilesToHaikuImage system data Canna dic canna : $(cannaDicCanna) ;
AddDirectoryToHaikuImage system data Canna dic group ;
AddDirectoryToHaikuImage system data Canna dic user ;

local keymapFiles = [ Glob [ FDirName $(HAIKU_TOP) src data keymaps ]
	: *.keymap ] ;
keymapFiles = $(keymapFiles:BG=keymap) ;
AddFilesToHaikuImage system data Keymaps : $(keymapFiles) ;
AddSymlinkToHaikuImage system data Keymaps : Swedish : Finnish ;
AddSymlinkToHaikuImage system data Keymaps : Slovene : Croatian ;
AddSymlinkToHaikuImage system data Keymaps : US-International : Brazilian ;

# Copy keyboard layout files to the image one-by-one.
local keyboardLayoutsDir
	= [ FDirName $(HAIKU_TOP) data system data KeyboardLayouts ] ;
local keyboardLayoutFiles =
	"Generic 104-key"
	"Generic 105-key International"
	"Kinesis Advantage"
	"Kinesis Ergo Elan International"
	"TypeMatrix 2030" ;
keyboardLayoutFiles = $(keyboardLayoutFiles:G=keyboard-layout) ;
SEARCH on $(keyboardLayoutFiles) = $(keyboardLayoutsDir) ;
AddFilesToHaikuImage system data KeyboardLayouts
	: $(keyboardLayoutFiles) ;

# Add Apple Aluminum keyboard layout files to the image in an Apple Aluminum
# subdirectory. The subdirectory is turned into a submenu in the Layout menu
# of the Keymap preference app.
local appleAluminumDir
	= [ FDirName $(HAIKU_TOP) data system data KeyboardLayouts
		Apple\ Aluminum ] ;
local appleAluminumFiles =
	"Apple Aluminium Extended International"
	"Apple Aluminium International"
	"Apple Aluminum (US)"
	"Apple Aluminum Extended (US)" ;
appleAluminumFiles = $(appleAluminumFiles:G=keyboard-layout) ;
SEARCH on $(appleAluminumFiles) = $(appleAluminumDir) ;
AddFilesToHaikuImage system data KeyboardLayouts Apple\ Aluminum
	: $(appleAluminumFiles) ;

# Add ThinkPad keyboard layout files to the image in a ThinkPad
# subdirectory. The subdirectory is turned into a submenu in the Layout menu
# of the Keymap preference app.
local thinkpadDir
	= [ FDirName $(HAIKU_TOP) data system data KeyboardLayouts ThinkPad ] ;
local thinkPadFiles =
	"ThinkPad (US)"
	"ThinkPad International"
	"ThinkPad T400s (US)"
	"ThinkPad T400s International"
	"ThinkPad X1 (US)"
	"ThinkPad X1 International"
	"ThinkPad X100e (US)"
	"ThinkPad X100e International" ;
thinkPadFiles = $(thinkPadFiles:G=keyboard-layout) ;
SEARCH on $(thinkPadFiles) = $(thinkpadDir) ;
AddFilesToHaikuImage system data KeyboardLayouts ThinkPad
	: $(thinkPadFiles) ;

local driverSettingsFiles = <driver-settings>kernel ;
SEARCH on $(driverSettingsFiles)
	= [ FDirName $(HAIKU_TOP) data settings kernel drivers ] ;
AddFilesToHaikuImage home config settings kernel drivers
	: $(driverSettingsFiles) ;

local networkSettingsFiles = <network-settings>services ;
SEARCH on $(networkSettingsFiles)
	= [ FDirName $(HAIKU_TOP) data settings network ] ;
AddFilesToHaikuImage common settings network : $(networkSettingsFiles) ;

# post install scripts and fresh install indicator file
local postInstallFiles = add_catalog_entry_attributes.sh
	default_deskbar_items.sh mime_update.sh ;
postInstallFiles = $(postInstallFiles:G=post-install) ;
SEARCH on $(postInstallFiles)
	= [ FDirName $(HAIKU_TOP) data common boot post_install ] ;
SEARCH on <post-install>fresh_install
	= [ FDirName $(HAIKU_TOP) data common settings ] ;
AddFilesToHaikuImage common boot post_install : $(postInstallFiles) ;
AddFilesToHaikuImage common settings : <post-install>fresh_install ;

# boot loader
AddFilesToHaikuImage system : haiku_loader ;

# boot module links
AddBootModuleSymlinksToHaikuImage
	$(X86_ONLY)acpi $(ATA_ONLY)ata pci $(X86_ONLY)isa config_manager dpc
	$(IDE_ONLY)ide scsi usb
	$(PPC_ONLY)openpic
	$(ATA_ONLY)ata_adapter $(IDE_ONLY)ide_adapter locked_pool scsi_periph
	ahci generic_ide_pci it8211 legacy_sata silicon_image_3112
	$(X86_ONLY)ide_isa
	<usb>uhci <usb>ohci <usb>ehci
	scsi_cd scsi_disk usb_disk
	efi_gpt
	intel
	bfs
;

# add-ons
AddFilesToHaikuImage system add-ons accelerants
	: $(SYSTEM_ADD_ONS_ACCELERANTS) ;

# OpenGL renderers
if $(TARGET_ARCH) = x86 {
	if $(HAIKU_GCC_VERSION[1]) = 2 {
		AddFilesToHaikuHybridImage system add-ons opengl
			: Legacy\ Software\ Rasterizer : : true ;
	} else {
		AddFilesToHaikuHybridImage system add-ons opengl
			: Software\ Rasterizer : : true ;
		# Future Gallium3d
	}
}

AddFilesToHaikuHybridImage system add-ons Translators
	: $(SYSTEM_ADD_ONS_TRANSLATORS) : : true ;
AddFilesToHaikuImage system add-ons locale catalogs
	: $(SYSTEM_ADD_ONS_LOCALE_CATALOGS) ;
AddFilesToHaikuHybridImage system add-ons locale catalogs
	: $(SYSTEM_ADD_ONS_LOCALE_CATALOGS) : : true ;
AddFilesToHaikuImage system add-ons mail_daemon inbound_protocols : POP3 IMAP ;
AddFilesToHaikuImage system add-ons mail_daemon outbound_protocols : SMTP ;
AddFilesToHaikuImage system add-ons mail_daemon inbound_filters
	: MatchHeader SpamFilter NewMailNotification ;
AddFilesToHaikuImage system add-ons mail_daemon outbound_filters : Fortune ;
AddFilesToHaikuImage system add-ons media : $(SYSTEM_ADD_ONS_MEDIA) ;
AddFilesToHaikuImage system add-ons media plugins
	: $(SYSTEM_ADD_ONS_MEDIA_PLUGINS) ;
AddFilesToHaikuImage system add-ons Tracker
	: FileType-F Mark\ as… Mark\ as\ Read-R Open\ Target\ Folder-O
	Open\ Terminal-T ZipOMatic-Z ;
AddSymlinkToHaikuImage system add-ons Tracker
	: /boot/system/preferences/Backgrounds : Background-B ;
AddSymlinkToHaikuImage system add-ons Tracker
	: /boot/system/apps/TextSearch : TextSearch-G ;
AddSymlinkToHaikuImage system add-ons Tracker
	: /boot/system/apps/DiskUsage : DiskUsage-I ;
AddFilesToHaikuImage system add-ons input_server devices
	: <input>keyboard <input>mouse <input>tablet <input>wacom ;
AddFilesToHaikuImage system add-ons input_server filters
	: screen_saver shortcut_catcher ;
AddFilesToHaikuImage system add-ons kernel network
	: <net>notifications stack ;
AddFilesToHaikuImage system add-ons kernel network devices
	: $(SYSTEM_NETWORK_DEVICES) ;
AddFilesToHaikuImage system add-ons kernel network datalink_protocols
	: $(SYSTEM_NETWORK_DATALINK_PROTOCOLS) ;
AddFilesToHaikuImage system add-ons kernel network ppp
	: $(SYSTEM_NETWORK_PPP) ;
AddFilesToHaikuImage system add-ons kernel network protocols
	: $(SYSTEM_NETWORK_PROTOCOLS) ;
AddFilesToHaikuImage system add-ons Print : $(SYSTEM_ADD_ONS_PRINT) ;
AddFilesToHaikuImage system add-ons Print transport
	: $(SYSTEM_ADD_ONS_PRINT_TRANSPORT) ;
AddFilesToHaikuImage system add-ons Screen\ Savers
	: $(SYSTEM_ADD_ONS_SCREENSAVERS) ;

AddFilesToHaikuImage system add-ons disk_systems
	: <disk_system>intel <disk_system>bfs <disk_system>ntfs ;

# decorators
AddDirectoryToHaikuImage home config add-ons decorators ;
#AddFilesToHaikuImage home config add-ons decorators : ;

# create directories that will remain empty
AddDirectoryToHaikuImage common bin ;
AddDirectoryToHaikuImage common include ;
AddDirectoryToHaikuImage common lib ;
AddDirectoryToHaikuImage home Desktop ;
AddDirectoryToHaikuImage home config bin ;
AddDirectoryToHaikuImage home config lib ;
AddDirectoryToHaikuImage home mail ;
AddDirectoryToHaikuImage common var empty ;
AddDirectoryToHaikuImage common var log ;
AddDirectoryToHaikuImage common cache tmp ;

AddDirectoryToHaikuImage home config add-ons kernel drivers bin ;
AddDirectoryToHaikuImage home config add-ons kernel drivers dev ;
AddDirectoryToHaikuImage home config add-ons input_server devices ;
AddDirectoryToHaikuImage home config add-ons input_server filters ;
AddDirectoryToHaikuImage home config add-ons input_server methods ;
AddDirectoryToHaikuImage home config add-ons media plugins ;
AddDirectoryToHaikuImage home config add-ons Tracker ;
AddDirectoryToHaikuImage home config add-ons Print ;
AddDirectoryToHaikuImage home config add-ons Screen\ Savers ;
AddDirectoryToHaikuImage home config add-ons Translators ;
AddDirectoryToHaikuImage system data synth ;
AddDirectoryToHaikuImage system add-ons input_server methods ;

# optional
AddFilesToHaikuImage optional system add-ons input_server methods : canna ;

# printers
AddDirectoryToHaikuImage home config settings printers Preview
	: home-config-settings-printers-preview.rdef ;
AddDirectoryToHaikuImage home config settings printers "Save as PDF"
	: home-config-settings-printers-save-as-pdf.rdef ;

# PDF Writer enconding files
CopyDirectoryToHaikuImage system data
	: [ FDirName $(HAIKU_TOP) src add-ons print drivers pdf encoding ]
	: "PDF Writer" : -x Jamfile ;

# Gutenprint data files
CopyDirectoryToHaikuImage system data
	: [ FDirName $(HAIKU_TOP) src libs print libgutenprint src xml ]
	: gutenprint : -x *.c -x Makefile.am -x Makefile.in ;

# dvb channel settings
CopyDirectoryToHaikuImage home config settings Media
	: [ FDirName $(HAIKU_TOP) data settings media dvb ]
	: dvb : -x Jamfile ;

# licenses
CopyDirectoryToHaikuImage system data
	: [ FDirName $(HAIKU_TOP) data system data licenses ]
	: licenses ;

# Copy documentation as per DiskUsage's license requirement.
CopyDirectoryToHaikuImage system documentation
	: [ FDirName $(HAIKU_TOP) docs apps diskusage ]
	: diskusage ;

# Copy documentation as per PDFlib Lite's license requirement.
CopyDirectoryToHaikuImage system documentation
	: [ FDirName $(HAIKU_TOP) src libs pdflib doc ]
	: pdflib ;

# Copy sample programs as per PDFlib Lite's license requirement.
CopyDirectoryToHaikuImage develop sample-code
	: [ FDirName $(HAIKU_TOP) src libs pdflib bind pdflib ]
	: pdflib ;

# Copy Mesa3D GL headers into image
if $(TARGET_ARCH) = x86 {
	CopyDirectoryToHaikuImage develop headers os opengl
		: [ FDirName $(HAIKU_MESA_HEADERS) GL ] ;
}

#pragma mark - Optional Packages


HAIKU_IMAGE_OPTIONAL_PACKAGE_DESCRIPTIONS = ;

include [ FDirName $(HAIKU_BUILD_RULES_DIR) OptionalPackages ] ;
include [ FDirName $(HAIKU_BUILD_RULES_DIR) OptionalTestPackages ] ;
include [ FDirName $(HAIKU_BUILD_RULES_DIR) OptionalLibPackages ] ;

local optionalPackageDescriptions ;
if $(HAIKU_IMAGE_OPTIONAL_PACKAGE_DESCRIPTIONS) {
	optionalPackageDescriptions = <haiku-image>optional_package_descriptions ;
	MakeLocate $(optionalPackageDescriptions)
		: $(HAIKU_COMMON_PLATFORM_OBJECT_DIR) ;

	Depends $(optionalPackageDescriptions)
		: $(HAIKU_IMAGE_OPTIONAL_PACKAGE_DESCRIPTIONS) ;

	actions together BuildOptionalPackageDescriptions
	{
		cat $(2) > $(1)
	}

	BuildOptionalPackageDescriptions $(optionalPackageDescriptions)
		: $(HAIKU_IMAGE_OPTIONAL_PACKAGE_DESCRIPTIONS) ;
}


#pragma mark - Alternative GCC Libraries


# We build a zip archive containing the libraries built with the alternative
# GCC and unzip onto our image. Building the archive is done by a sub-jam.
include [ FDirName $(HAIKU_BUILD_RULES_DIR) AlternativeGCCArchive ] ;

if $(HAIKU_ADD_ALTERNATIVE_GCC_LIBS) = 1
		&& $(HAIKU_ALTERNATIVE_GCC_OUTPUT_DIR) {
	# let another jam build a zip with the system libraries
	rule InvokeSubJam target : directory : jamLine
	{
		DIRECTORY on $(target) = $(directory) ;
		COMMAND_LINE on $(target) = $(jamLine) ;
		local optionalPackages = $(HAIKU_ADDED_OPTIONAL_PACKAGES:J=/) ;
		OPTIONAL_PACKAGES on $(target) = $(optionalPackages:E="") ;
		Always $(target) ;
		InvokeSubJam1 $(target) ;
	}

	actions InvokeSubJam1
	{
		cd $(DIRECTORY)
		export HAIKU_IGNORE_USER_BUILD_CONFIG=1
		export HAIKU_ADD_OPTIONAL_PACKAGES=$(OPTIONAL_PACKAGES)
		export HAIKU_PRIMARY_GCC=$(HAIKU_GCC_VERSION[1])
		# NOTE: depending on when InvokeSubJam is called, you may end up with
		# 2 * n - 1 jobs in total.
		$(JAM:E=jam) -q -j$(JAMJOBS) $(COMMAND_LINE) ;
	}

	local otherAlternativeSystemLibsZip
		= <other-image>alternative_system_libs.zip ;
	MakeLocate $(otherAlternativeSystemLibsZip)
		: $(HAIKU_ALTERNATIVE_GCC_OUTPUT_DIR) ;

	InvokeSubJam $(otherAlternativeSystemLibsZip)
		: $(HAIKU_ALTERNATIVE_GCC_OUTPUT_DIR)
		: "haiku-alternative-gcc-archive" ;

	# install the alternative libs in the right directory
	ExtractArchiveToHaikuImage : $(otherAlternativeSystemLibsZip) ;
}


#pragma mark - User/Group Setup


# add the root user and the root and users groups
AddUserToHaikuImage $(HAIKU_ROOT_USER_NAME:E=baron) : 0 : 0 : /boot/home
	: /bin/bash : $(HAIKU_ROOT_USER_REAL_NAME:E="Root User") ;
AddGroupToHaikuImage root : 0 : ;
AddGroupToHaikuImage users : 100 : ;


#pragma mark - Host Name


if $(HAIKU_IMAGE_HOST_NAME) {
	actions BuildHaikuImageHostnameFile
	{
		echo "$(HAIKU_IMAGE_HOST_NAME)" > $(1)
	}

	local file = <haiku-image>hostname ;
	Always $(file) ;
	MakeLocate $(file) : $(HAIKU_COMMON_PLATFORM_OBJECT_DIR) ;
	BuildHaikuImageHostnameFile $(file) ;
	AddFilesToHaikuImage common settings network : $(file) ;
}


#pragma mark - Build The Image


# Execute pre-image user config rules.
UserBuildConfigRulePreImage	;

# Set image name and directory defaults and locate the image.
HAIKU_IMAGE_NAME ?= $(HAIKU_DEFAULT_IMAGE_NAME) ;
HAIKU_IMAGE_DIR ?= $(HAIKU_DEFAULT_IMAGE_DIR) ;
HAIKU_IMAGE = $(HAIKU_IMAGE_NAME) ;
HAIKU_IMAGE_SIZE ?= $(HAIKU_DEFAULT_IMAGE_SIZE) ; # 300 MB
HAIKU_IMAGE_LABEL ?= $(HAIKU_DEFAULT_IMAGE_LABEL) ;
MakeLocate $(HAIKU_IMAGE) : $(HAIKU_IMAGE_DIR) ;

# Set the default installation directory.
HAIKU_INSTALL_DIR ?= $(HAIKU_DEFAULT_INSTALL_DIR) ;

# the pseudo target all image contents is attached to
NotFile $(HAIKU_IMAGE_CONTAINER_NAME) ;

# Detect a hybrid GCC2/GCC4 image.
local isHybridBuild ;
if $(HAIKU_ADD_ALTERNATIVE_GCC_LIBS) = 1
		&& $(HAIKU_ALTERNATIVE_GCC_OUTPUT_DIR) {
	isHybridBuild = 1 ;
}

# prepare the script that initializes the shell variables
HAIKU_IMAGE_INIT_VARIABLES_SCRIPT = <HaikuImage>haiku.image-init-vars ;
local script = $(HAIKU_IMAGE_INIT_VARIABLES_SCRIPT) ;
MakeLocate $(script) : $(HAIKU_OUTPUT_DIR) ;
Always $(script) ;

AddVariableToScript $(script) : sourceDir : $(HAIKU_TOP) ;
AddVariableToScript $(script) : outputDir : $(HAIKU_OUTPUT_DIR) ;
AddVariableToScript $(script) : tmpDir : $(HAIKU_TMP_DIR) ;
AddVariableToScript $(script) : installDir : $(HAIKU_INSTALL_DIR) ;
#AddVariableToScript $(script) : isImage : 1 ;
AddVariableToScript $(script) : imageSize : $(HAIKU_IMAGE_SIZE) ;
AddVariableToScript $(script) : imageLabel : $(HAIKU_IMAGE_LABEL) ;
AddVariableToScript $(script) : addBuildCompatibilityLibDir
	: $(HOST_ADD_BUILD_COMPATIBILITY_LIB_DIR) ;
AddVariableToScript $(script) : dontClearImage : $(HAIKU_DONT_CLEAR_IMAGE) ;
AddVariableToScript $(script) : updateOnly : [ IsUpdateHaikuImageOnly ] ;
AddTargetVariableToScript $(script) : <build>addattr ;
AddTargetVariableToScript $(script) : <build>bfs_shell : bfsShell ;
AddTargetVariableToScript $(script) : <build>fs_shell_command : fsShellCommand ;
AddTargetVariableToScript $(script) : <build>copyattr ;
AddTargetVariableToScript $(script) : <build>create_image : createImage ;
AddTargetVariableToScript $(script) : <build>makebootable ;
AddTargetVariableToScript $(script) : <build>rc ;
AddTargetVariableToScript $(script) : <build>resattr ;
AddTargetVariableToScript $(script) : <build>unzip ;
AddTargetVariableToScript $(script) : <build>vmdkimage ;
if $(HOST_RM_ATTRS_TARGET) {
	AddTargetVariableToScript $(script) : $(HOST_RM_ATTRS_TARGET) : rmAttrs ;
} else {
	AddVariableToScript $(script) : rmAttrs : rm ;
}
if $(optionalPackageDescriptions) {
	AddTargetVariableToScript $(script) : $(optionalPackageDescriptions)
		: optionalPackageDescriptions ;
}


# create the other scripts
HAIKU_IMAGE_MAKE_DIRS_SCRIPT = <HaikuImage>haiku.image-make-dirs ;
HAIKU_IMAGE_COPY_FILES_SCRIPT = <HaikuImage>haiku.image-copy-files ;
HAIKU_IMAGE_EXTRACT_FILES_SCRIPT = <HaikuImage>haiku.image-extract-files ;
MakeLocate $(HAIKU_IMAGE_MAKE_DIRS_SCRIPT) $(HAIKU_IMAGE_COPY_FILES_SCRIPT)
	$(HAIKU_IMAGE_EXTRACT_FILES_SCRIPT) : $(HAIKU_OUTPUT_DIR) ;

CreateHaikuImageMakeDirectoriesScript $(HAIKU_IMAGE_MAKE_DIRS_SCRIPT) ;
CreateHaikuImageCopyFilesScript $(HAIKU_IMAGE_COPY_FILES_SCRIPT) ;
CreateHaikuImageExtractFilesScript $(HAIKU_IMAGE_EXTRACT_FILES_SCRIPT) ;

# Convenience wrapper rule around BuildHaikuImage.
rule _BuildHaikuImage image : isImage : isVMwareImage
{
	# _BuildHaikuImage <image target> : <isImage> : <isVMwareImage> ;
	#

	# build the image
	# HAIKU_IMAGE_EARLY_USER_SCRIPTS, HAIKU_IMAGE_LATE_USER_SCRIPTS can be
	# specified by the user.
	BuildHaikuImage $(image) :
		$(HAIKU_IMAGE_INIT_VARIABLES_SCRIPT)
		$(HAIKU_IMAGE_EARLY_USER_SCRIPTS)
		$(HAIKU_IMAGE_MAKE_DIRS_SCRIPT)
		$(HAIKU_IMAGE_COPY_FILES_SCRIPT)
		$(HAIKU_IMAGE_EXTRACT_FILES_SCRIPT)
		$(HAIKU_IMAGE_LATE_USER_SCRIPTS)
		: $(isImage)
		: $(isVMwareImage)
	;

	# remove the scripts we have generated
	RmTemps $(image) :
		$(HAIKU_IMAGE_INIT_VARIABLES_SCRIPT)
		$(HAIKU_IMAGE_MAKE_DIRS_SCRIPT)
		$(HAIKU_IMAGE_COPY_FILES_SCRIPT)
		$(HAIKU_IMAGE_EXTRACT_FILES_SCRIPT)
	;
}

# build the image
_BuildHaikuImage $(HAIKU_IMAGE) : true ;
NotFile haiku-image ;
Depends haiku-image : $(HAIKU_IMAGE) ;


# install Haiku into a directory
NotFile install-haiku ;
_BuildHaikuImage install-haiku : 0 ;


# build the VMware image
HAIKU_VMWARE_IMAGE_NAME ?= $(HAIKU_DEFAULT_VMWARE_IMAGE_NAME) ;
HAIKU_VMWARE_IMAGE = $(HAIKU_VMWARE_IMAGE_NAME) ;
MakeLocate $(HAIKU_VMWARE_IMAGE) : $(HAIKU_IMAGE_DIR) ;

_BuildHaikuImage $(HAIKU_VMWARE_IMAGE) : true : true ;
NotFile haiku-vmware-image ;
Depends haiku-vmware-image : $(HAIKU_VMWARE_IMAGE) ;

# Execute post-image user config rules.
UserBuildConfigRulePostImage ;<|MERGE_RESOLUTION|>--- conflicted
+++ resolved
@@ -247,13 +247,8 @@
 AddFilesToHaikuImage system add-ons kernel file_systems
 	: $(SYSTEM_ADD_ONS_FILE_SYSTEMS) ;
 AddFilesToHaikuImage system add-ons kernel generic
-<<<<<<< HEAD
 	: $(ATA_ONLY)ata_adapter $(X86_ONLY)bios dpc $(IDE_ONLY)ide_adapter
-		locked_pool mpu401 scsi_periph <module>tty ;
-=======
-	: $(ATA_ONLY)ata_adapter dpc $(IDE_ONLY)ide_adapter locked_pool mpu401
-		scsi_periph <module>tty ; #$(X86_ONLY)cpuidle ;
->>>>>>> 2efebaa1
+		locked_pool mpu401 scsi_periph <module>tty ; #$(X86_ONLY)cpuidle ;
 AddFilesToHaikuImage system add-ons kernel partitioning_systems
 	: amiga_rdb apple efi_gpt intel session ;
 AddFilesToHaikuImage system add-ons kernel interrupt_controllers
